<<<<<<< HEAD
# applications/main.py
from fastapi import FastAPI
from fastapi.staticfiles import StaticFiles
from fastapi.responses import FileResponse
from fastapi.middleware.cors import CORSMiddleware
from pathlib import Path
=======
"""
Main FastAPI application for Audio Processing API
Refactored to use modular components
"""
import os
import gc
import asyncio
import logging
import torch
from pathlib import Path
from typing import Dict, List, Any
import traceback # ADDED FOR DEBUGGING
from dotenv import load_dotenv
load_dotenv("E:/Meta_asr/meta-asr/applications/.env")  # Load environment variables from .env file 

from fastapi import FastAPI, HTTPException, Request
from fastapi.staticfiles import StaticFiles
from fastapi.responses import FileResponse, JSONResponse
from fastapi.middleware.cors import CORSMiddleware
>>>>>>> 76b13a4d
import uvicorn
import os
from config import logger
from routes import router
from fastapi import HTTPException

<<<<<<< HEAD

# Initialize FastAPI app
app = FastAPI(
    title="Audio Processing API",
    description="Transcribes audio, optionally predicts Age/Gender/Emotion, annotates Intent/Entities, "
                "and saves results to a JSONL manifest file.",
    version="1.5.0"
)
=======
print("DEBUG: main.py execution started. Attempting custom module imports...")

try:    # Import our custom modules
    from api_modules.config import (
        setup_api_configurations, device, logger,
        is_gemini_configured, is_whissle_configured, is_deepgram_configured,
        get_api_configurations
    )
    from api_modules.models import (
        ModelChoice, ProcessRequest, ProcessResponse,
        TranscriptionJsonlRecord, AnnotatedJsonlRecord, BioAnnotation
    )
    from api_modules.age_gender_model import (
        load_age_gender_model, predict_age_gender, 
        get_age_group, get_gender_string,
        age_gender_model
    )
    from api_modules.emotion_model import (
        load_emotion_model, predict_emotion, format_emotion_label,
        emotion_model
    )
    from api_modules.transcription import (
        transcribe_with_whissle_single, transcribe_with_gemini_single,
        transcribe_with_deepgram_single
    )
    from api_modules.prompt import annotate_text_structured_with_gemini
    from api_modules.audio_utils import (
        discover_audio_files, load_audio, get_audio_duration, validate_paths
    )
    print("DEBUG: All custom modules appear to have been imported by main.py.")
except Exception: # Catching a broad exception to see any import-related error
    print("CRITICAL ERROR: An exception occurred during the import of API modules in main.py.")
    traceback.print_exc()
    raise # Re-raise the exception to halt execution, as 'app' won't be defined.

print("DEBUG: Importing contextlib...")
from contextlib import asynccontextmanager
print("DEBUG: contextlib imported successfully")

print("DEBUG: Defining lifespan function...")
@asynccontextmanager
async def lifespan(app: FastAPI):
    """Application lifespan manager"""
    # Startup
    logger.info("Initializing models...")
    setup_api_configurations()
    load_age_gender_model()
    load_emotion_model()
    logger.info("Model initialization complete.")
    yield
    # Shutdown (cleanup if needed)
    logger.info("Application shutdown")
print("DEBUG: lifespan function defined successfully")

# --- Initialize FastAPI ---
print("DEBUG: Creating FastAPI app...")
try:
    app = FastAPI(
        title="Audio Processing API",
        description="Transcribes audio, optionally predicts Age/Gender/Emotion, annotates Intent/Entities, "
                    "and saves results to a JSONL manifest file.",
        version="1.5.0",
        lifespan=lifespan
    )
    print("DEBUG: FastAPI app created successfully")
except Exception as e:
    print(f"DEBUG: Error creating FastAPI app: {e}")
    import traceback
    traceback.print_exc()
    raise
>>>>>>> 76b13a4d

# Add CORS middleware
app.add_middleware(
    CORSMiddleware,
    allow_origins=["http://localhost:3000"],
    allow_credentials=True,
    allow_methods=["*"],
    allow_headers=["*"],
)

# Mount static files
current_file_path = Path(__file__).parent
static_dir = current_file_path / "static"
app.mount("/static", StaticFiles(directory=static_dir), name="static")

# Serve index.html
@app.get("/", include_in_schema=False)
async def serve_index():
    """Serve the main HTML interface"""
    index_html_path = current_file_path / "static" / "index.html"
    if not index_html_path.is_file():
        logger.error(f"HTML file not found at: {index_html_path}")
        raise HTTPException(status_code=404, detail="index.html not found")
    return FileResponse(index_html_path)

<<<<<<< HEAD
# Include API routes
app.include_router(router)
=======
@app.post("/create_transcription_manifest/", response_model=ProcessResponse, summary="Create Transcription-Only Manifest")
async def create_transcription_manifest_endpoint(process_request: ProcessRequest):
    """Create a transcription-only JSONL manifest"""
    model_choice = process_request.model_choice
      # Validate model configuration
    if model_choice == ModelChoice.whissle and not is_whissle_configured(): 
        raise HTTPException(status_code=400, detail="Whissle not configured.")
    if model_choice == ModelChoice.gemini and not is_gemini_configured(): 
        raise HTTPException(status_code=400, detail="Gemini not configured.")
    if model_choice == ModelChoice.deepgram and not is_deepgram_configured():
        raise HTTPException(status_code=400, detail="Deepgram not configured.")
    
    dir_path, output_jsonl_path = validate_paths(process_request.directory_path, process_request.output_jsonl_path)
    audio_files = discover_audio_files(dir_path)

    if not audio_files:
        try:
            with open(output_jsonl_path, "w", encoding="utf-8") as _: 
                pass
        except IOError as e: 
            raise HTTPException(status_code=500, detail=f"Failed to create empty output file: {e}")
        return ProcessResponse(
            message=f"No audio files. Empty manifest created.", 
            output_file=str(output_jsonl_path), 
            processed_files=0, 
            saved_records=0, 
            errors=0
        )

    processed_files_count = 0
    saved_records_count = 0
    error_count = 0
    
    try:
        with open(output_jsonl_path, "w", encoding="utf-8") as outfile:
            for audio_file in audio_files:
                file_error = None
                transcription_text = None
                duration = None
                
                logger.info(f"--- Processing {audio_file.name} (Transcription Only) ---")
                processed_files_count += 1
                
                try:
                    duration = get_audio_duration(audio_file)
                    
                    # Transcribe based on model choice
                    if model_choice == ModelChoice.whissle:
                        transcription_text, transcription_error = await transcribe_with_whissle_single(audio_file)
                    elif model_choice == ModelChoice.gemini:
                        transcription_text, transcription_error = await transcribe_with_gemini_single(audio_file)
                    else:  # Deepgram
                        transcription_text, transcription_error = await transcribe_with_deepgram_single(audio_file)
                    
                    if transcription_error:
                        file_error = f"Transcription failed: {transcription_error}"
                    elif transcription_text is None:
                        file_error = "Transcription returned None."
                        
                except Exception as e:
                    file_error = f"Unexpected error: {type(e).__name__}: {e}"

                record = TranscriptionJsonlRecord(
                    audio_filepath=str(audio_file.resolve()), 
                    text=transcription_text, 
                    duration=duration, 
                    model_used_for_transcription=model_choice.value, 
                    error=file_error
                )
                
                try: 
                    outfile.write(record.model_dump_json(exclude_none=True) + "\n")
                except Exception as write_e:
                    logger.error(f"Failed to write record for {audio_file.name}: {write_e}", exc_info=True)
                    if not file_error: 
                        file_error = f"JSONL write error: {write_e}"
                    else: 
                        file_error += f"; JSONL write error: {write_e}"
                
                if file_error: 
                    error_count += 1
                else: 
                    saved_records_count += 1
                    
                gc.collect()
                
    except IOError as e: 
        raise HTTPException(status_code=500, detail=f"Failed to write output file: {e}")

    msg = f"Processed {processed_files_count}/{len(audio_files)}. Saved: {saved_records_count}. Errors: {error_count}."
    return ProcessResponse(
        message=msg, 
        output_file=str(output_jsonl_path), 
        processed_files=processed_files_count, 
        saved_records=saved_records_count, 
        errors=error_count
    )

@app.post("/create_annotated_manifest/", response_model=ProcessResponse, summary="Create Annotated Manifest")
async def create_annotated_manifest_endpoint(process_request: ProcessRequest):
    """Create an annotated JSONL manifest with optional age/gender/emotion/entity/intent annotations"""
    model_choice = process_request.model_choice
      # Validate configurations
    if model_choice == ModelChoice.whissle and not is_whissle_configured():
        raise HTTPException(status_code=400, detail="Whissle not configured.")
    
    # Check if Gemini is required for entity/intent and configured
    requires_gemini_for_annotation = process_request.annotations and any(a in ["entity", "intent"] for a in process_request.annotations)
    if requires_gemini_for_annotation and not is_gemini_configured():
        raise HTTPException(status_code=400, detail="Gemini not configured (required for entity/intent annotation).")

    # Check if Age/Gender/Emotion models are needed and loaded
    needs_age_gender = process_request.annotations and any(a in ["age", "gender"] for a in process_request.annotations)
    needs_emotion = process_request.annotations and "emotion" in process_request.annotations

    dir_path, output_jsonl_path = validate_paths(process_request.directory_path, process_request.output_jsonl_path)
    audio_files = discover_audio_files(dir_path)

    if not audio_files:
        try:
            with open(output_jsonl_path, "w", encoding="utf-8") as _:
                pass
        except IOError as e:
            raise HTTPException(status_code=500, detail=f"Failed to create empty output file: {e}")
        return ProcessResponse(
            message="No audio files. Empty manifest created.",
            output_file=str(output_jsonl_path),
            processed_files=0,
            saved_records=0,
            errors=0
        )

    processed_files_count = 0
    saved_records_count = 0
    error_count = 0

    try:
        with open(output_jsonl_path, "w", encoding="utf-8") as outfile:
            for audio_file in audio_files:
                file_error_details = []                # Initialize data for the record
                record_data: Dict[str, Any] = {
                    "audio_filepath": str(audio_file.resolve()),
                    "task_name": "OTHER",  # Changed to "OTHER" as requested
                    "gender": None,
                    "age_group": None,
                    "emotion": "Unk",  # Default emotion value
                    "gemini_intent": None,
                    "bio_annotation_gemini": None,
                    "ollama_intent": None,  # Placeholder for future integration
                    "bio_annotation_ollama": None,  # Placeholder for future integration
                }

                logger.info(f"--- Processing {audio_file.name} (Selective Annotation) ---")
                processed_files_count += 1

                # 1. Get Duration
                record_data["duration"] = get_audio_duration(audio_file)

                # 2. Load Audio for A/G/E if requested
                audio_data = None
                sample_rate = None
                if needs_age_gender or needs_emotion:
                    audio_data, sample_rate, load_err = load_audio(audio_file)
                    if load_err:
                        file_error_details.append(load_err)
                    elif audio_data is None or sample_rate != 16000:  # TARGET_SAMPLE_RATE
                        file_error_details.append("Audio load/SR mismatch for A/G/E.")
                
                # 3. Transcribe Audio
                transcription_text = None
                transcription_error = None
                if model_choice == ModelChoice.whissle:
                    transcription_text, transcription_error = await transcribe_with_whissle_single(audio_file)
                elif model_choice == ModelChoice.gemini:
                    transcription_text, transcription_error = await transcribe_with_gemini_single(audio_file)
                else:  # Deepgram
                    transcription_text, transcription_error = await transcribe_with_deepgram_single(audio_file)
                
                if transcription_error:
                    file_error_details.append(f"Transcription: {transcription_error}")
                    transcription_text = None  # Mark as failed if error
                elif transcription_text is None:
                    file_error_details.append("Transcription returned None.")
                
                # Store both original transcription and processed text
                record_data["original_transcription"] = transcription_text
                record_data["text"] = transcription_text  # For now, same as original; can be processed later

                # 4. Predict Age/Gender/Emotion if requested
                if (needs_age_gender or needs_emotion) and audio_data is not None and sample_rate == 16000:
                    tasks = []
                    if needs_age_gender:
                        if age_gender_model is None:
                            file_error_details.append("A/G_WARN: Age/Gender model not loaded.")
                        else:
                            tasks.append(asyncio.to_thread(predict_age_gender, audio_data, 16000))
                    if needs_emotion:
                        if emotion_model is None:
                            file_error_details.append("EMO_WARN: Emotion model not loaded.")
                        else:
                            tasks.append(asyncio.to_thread(predict_emotion, audio_data, 16000))
                    
                    if tasks:  # Only run gather if there are tasks
                        results = await asyncio.gather(*tasks, return_exceptions=True)

                        for result in results:
                            if isinstance(result, tuple) and len(result) == 3:  # Age/Gender result
                                age_pred, gender_idx, age_gender_err = result
                                if age_gender_err:
                                    file_error_details.append(f"A/G_WARN: {age_gender_err}")
                                else:
                                    if "age" in process_request.annotations:
                                        record_data["age_group"] = get_age_group(age_pred)
                                    if "gender" in process_request.annotations:
                                        record_data["gender"] = get_gender_string(gender_idx)
                                        
                            elif isinstance(result, tuple) and len(result) == 2:  # Emotion result
                                emotion_label, emotion_err = result
                                if emotion_err:
                                    file_error_details.append(f"EMO_WARN: {emotion_err}")
                                else:
                                    if "emotion" in process_request.annotations:
                                        record_data["emotion"] = format_emotion_label(emotion_label)
                                
                # 5. Annotate Entities/Intent with Gemini if requested and transcription exists
                if requires_gemini_for_annotation and transcription_text and transcription_text.strip() != "":
                    tokens, tags, intent, gemini_anno_err = await annotate_text_structured_with_gemini(transcription_text)
                    if gemini_anno_err:
                        file_error_details.append(f"GEMINI_ANNOTATION_FAIL: {gemini_anno_err}")
                        if "intent" in process_request.annotations:
                            record_data["gemini_intent"] = "ANNOTATION_FAILED"
                    else:
                        if "entity" in process_request.annotations:
                            record_data["bio_annotation_gemini"] = BioAnnotation(tokens=tokens, tags=tags)
                        if "intent" in process_request.annotations:
                            record_data["gemini_intent"] = intent  # intent is already uppercase from the function
                elif requires_gemini_for_annotation:  # If annotation requested but transcription is empty/failed
                    if transcription_text == "":
                        if "intent" in process_request.annotations:
                            record_data["gemini_intent"] = "NO_SPEECH"
                    else:  # transcription_text is None (transcription failed)
                        if "intent" in process_request.annotations:
                            record_data["gemini_intent"] = "TRANSCRIPTION_FAILED"

                # Set final error message
                final_error_msg = "; ".join(file_error_details) if file_error_details else None
                record_data["error"] = final_error_msg

                # Create Pydantic record and write to file
                current_errors_before_write = error_count
                try:
                    record = AnnotatedJsonlRecord(**record_data)
                    outfile.write(record.model_dump_json(exclude_none=True) + "\n")
                except Exception as write_e:
                    logger.error(f"Failed to write annotated record for {audio_file.name}: {write_e}", exc_info=True)
                    if not final_error_msg:  # If the error was *only* during write
                        final_error_msg = f"JSONL write error: {write_e}"
                    if error_count == current_errors_before_write:  # Ensure it's counted once
                        error_count += 1
                
                # Determine if record was truly successful (no processing errors, no write errors)
                if not final_error_msg:
                    saved_records_count += 1
                elif error_count == current_errors_before_write and final_error_msg:  # If processing errors caused error_count to increment already
                    error_count += 1

                # Clean up GPU memory
                del audio_data
                gc.collect()
                if torch.cuda.is_available():
                    torch.cuda.empty_cache()

        truly_successful_saves = saved_records_count
        final_message = (
            f"Processed {processed_files_count}/{len(audio_files)} files for selective annotation. "
            f"{truly_successful_saves} records successfully saved (no internal errors). "
            f"{error_count} files encountered errors or warnings (check 'error' field in JSONL)."
        )
        return ProcessResponse(
            message=final_message,
            output_file=str(output_jsonl_path),
            processed_files=processed_files_count,
            saved_records=truly_successful_saves,
            errors=error_count
        )
    except IOError as e:
        raise HTTPException(status_code=500, detail=f"Failed to write output file: {e}")

@app.get("/status", summary="API Status")
async def get_status():
    """Get API status and model information"""
    config_status = get_api_configurations()
    return {
        "message": "Welcome to the Audio Processing API v1.5.0",
        "docs_url": "/docs", 
        "html_interface": "/",        "endpoints": { 
            "transcription_only": "/create_transcription_manifest/", 
            "full_annotation": "/create_annotated_manifest/" 
        },
        "gemini_configured": config_status["gemini_configured"],
        "whissle_configured": config_status["whissle_configured"],
        "deepgram_configured": config_status["deepgram_configured"],
        "age_gender_model_loaded": age_gender_model is not None,
        "emotion_model_loaded": emotion_model is not None,
        "device": str(device)
    }
>>>>>>> 76b13a4d

if __name__ == "__main__":
    script_dir = Path(__file__).parent.resolve()
    fastapi_script_name = Path(__file__).stem
    app_module_string = f"{fastapi_script_name}:app"
    host = os.getenv("HOST", "127.0.0.1")
    port = int(os.getenv("PORT", "8000"))
    reload = os.getenv("RELOAD", "true").lower() == "true"
    log_level = "info"
    
    logger.info(f"Starting FastAPI server for '{app_module_string}' on {host}:{port}...")
    logger.info(f"Log Level: {log_level.upper()}, Reload Mode: {'Enabled' if reload else 'Disabled'}")
    logger.info(f"Docs: http://{host}:{port}/docs, UI: http://{host}:{port}/")
    
    uvicorn.run(
        app_module_string, 
        host=host, 
        port=port, 
        reload=reload, 
        reload_dirs=[str(script_dir)] if reload else None, 
        log_level=log_level
    )<|MERGE_RESOLUTION|>--- conflicted
+++ resolved
@@ -1,38 +1,15 @@
-<<<<<<< HEAD
 # applications/main.py
 from fastapi import FastAPI
 from fastapi.staticfiles import StaticFiles
 from fastapi.responses import FileResponse
 from fastapi.middleware.cors import CORSMiddleware
 from pathlib import Path
-=======
-"""
-Main FastAPI application for Audio Processing API
-Refactored to use modular components
-"""
-import os
-import gc
-import asyncio
-import logging
-import torch
-from pathlib import Path
-from typing import Dict, List, Any
-import traceback # ADDED FOR DEBUGGING
-from dotenv import load_dotenv
-load_dotenv("E:/Meta_asr/meta-asr/applications/.env")  # Load environment variables from .env file 
-
-from fastapi import FastAPI, HTTPException, Request
-from fastapi.staticfiles import StaticFiles
-from fastapi.responses import FileResponse, JSONResponse
-from fastapi.middleware.cors import CORSMiddleware
->>>>>>> 76b13a4d
 import uvicorn
 import os
 from config import logger
 from routes import router
 from fastapi import HTTPException
 
-<<<<<<< HEAD
 
 # Initialize FastAPI app
 app = FastAPI(
@@ -41,78 +18,6 @@
                 "and saves results to a JSONL manifest file.",
     version="1.5.0"
 )
-=======
-print("DEBUG: main.py execution started. Attempting custom module imports...")
-
-try:    # Import our custom modules
-    from api_modules.config import (
-        setup_api_configurations, device, logger,
-        is_gemini_configured, is_whissle_configured, is_deepgram_configured,
-        get_api_configurations
-    )
-    from api_modules.models import (
-        ModelChoice, ProcessRequest, ProcessResponse,
-        TranscriptionJsonlRecord, AnnotatedJsonlRecord, BioAnnotation
-    )
-    from api_modules.age_gender_model import (
-        load_age_gender_model, predict_age_gender, 
-        get_age_group, get_gender_string,
-        age_gender_model
-    )
-    from api_modules.emotion_model import (
-        load_emotion_model, predict_emotion, format_emotion_label,
-        emotion_model
-    )
-    from api_modules.transcription import (
-        transcribe_with_whissle_single, transcribe_with_gemini_single,
-        transcribe_with_deepgram_single
-    )
-    from api_modules.prompt import annotate_text_structured_with_gemini
-    from api_modules.audio_utils import (
-        discover_audio_files, load_audio, get_audio_duration, validate_paths
-    )
-    print("DEBUG: All custom modules appear to have been imported by main.py.")
-except Exception: # Catching a broad exception to see any import-related error
-    print("CRITICAL ERROR: An exception occurred during the import of API modules in main.py.")
-    traceback.print_exc()
-    raise # Re-raise the exception to halt execution, as 'app' won't be defined.
-
-print("DEBUG: Importing contextlib...")
-from contextlib import asynccontextmanager
-print("DEBUG: contextlib imported successfully")
-
-print("DEBUG: Defining lifespan function...")
-@asynccontextmanager
-async def lifespan(app: FastAPI):
-    """Application lifespan manager"""
-    # Startup
-    logger.info("Initializing models...")
-    setup_api_configurations()
-    load_age_gender_model()
-    load_emotion_model()
-    logger.info("Model initialization complete.")
-    yield
-    # Shutdown (cleanup if needed)
-    logger.info("Application shutdown")
-print("DEBUG: lifespan function defined successfully")
-
-# --- Initialize FastAPI ---
-print("DEBUG: Creating FastAPI app...")
-try:
-    app = FastAPI(
-        title="Audio Processing API",
-        description="Transcribes audio, optionally predicts Age/Gender/Emotion, annotates Intent/Entities, "
-                    "and saves results to a JSONL manifest file.",
-        version="1.5.0",
-        lifespan=lifespan
-    )
-    print("DEBUG: FastAPI app created successfully")
-except Exception as e:
-    print(f"DEBUG: Error creating FastAPI app: {e}")
-    import traceback
-    traceback.print_exc()
-    raise
->>>>>>> 76b13a4d
 
 # Add CORS middleware
 app.add_middleware(
@@ -123,6 +28,7 @@
     allow_headers=["*"],
 )
 
+# Mount static files
 # Mount static files
 current_file_path = Path(__file__).parent
 static_dir = current_file_path / "static"
@@ -138,317 +44,8 @@
         raise HTTPException(status_code=404, detail="index.html not found")
     return FileResponse(index_html_path)
 
-<<<<<<< HEAD
 # Include API routes
 app.include_router(router)
-=======
-@app.post("/create_transcription_manifest/", response_model=ProcessResponse, summary="Create Transcription-Only Manifest")
-async def create_transcription_manifest_endpoint(process_request: ProcessRequest):
-    """Create a transcription-only JSONL manifest"""
-    model_choice = process_request.model_choice
-      # Validate model configuration
-    if model_choice == ModelChoice.whissle and not is_whissle_configured(): 
-        raise HTTPException(status_code=400, detail="Whissle not configured.")
-    if model_choice == ModelChoice.gemini and not is_gemini_configured(): 
-        raise HTTPException(status_code=400, detail="Gemini not configured.")
-    if model_choice == ModelChoice.deepgram and not is_deepgram_configured():
-        raise HTTPException(status_code=400, detail="Deepgram not configured.")
-    
-    dir_path, output_jsonl_path = validate_paths(process_request.directory_path, process_request.output_jsonl_path)
-    audio_files = discover_audio_files(dir_path)
-
-    if not audio_files:
-        try:
-            with open(output_jsonl_path, "w", encoding="utf-8") as _: 
-                pass
-        except IOError as e: 
-            raise HTTPException(status_code=500, detail=f"Failed to create empty output file: {e}")
-        return ProcessResponse(
-            message=f"No audio files. Empty manifest created.", 
-            output_file=str(output_jsonl_path), 
-            processed_files=0, 
-            saved_records=0, 
-            errors=0
-        )
-
-    processed_files_count = 0
-    saved_records_count = 0
-    error_count = 0
-    
-    try:
-        with open(output_jsonl_path, "w", encoding="utf-8") as outfile:
-            for audio_file in audio_files:
-                file_error = None
-                transcription_text = None
-                duration = None
-                
-                logger.info(f"--- Processing {audio_file.name} (Transcription Only) ---")
-                processed_files_count += 1
-                
-                try:
-                    duration = get_audio_duration(audio_file)
-                    
-                    # Transcribe based on model choice
-                    if model_choice == ModelChoice.whissle:
-                        transcription_text, transcription_error = await transcribe_with_whissle_single(audio_file)
-                    elif model_choice == ModelChoice.gemini:
-                        transcription_text, transcription_error = await transcribe_with_gemini_single(audio_file)
-                    else:  # Deepgram
-                        transcription_text, transcription_error = await transcribe_with_deepgram_single(audio_file)
-                    
-                    if transcription_error:
-                        file_error = f"Transcription failed: {transcription_error}"
-                    elif transcription_text is None:
-                        file_error = "Transcription returned None."
-                        
-                except Exception as e:
-                    file_error = f"Unexpected error: {type(e).__name__}: {e}"
-
-                record = TranscriptionJsonlRecord(
-                    audio_filepath=str(audio_file.resolve()), 
-                    text=transcription_text, 
-                    duration=duration, 
-                    model_used_for_transcription=model_choice.value, 
-                    error=file_error
-                )
-                
-                try: 
-                    outfile.write(record.model_dump_json(exclude_none=True) + "\n")
-                except Exception as write_e:
-                    logger.error(f"Failed to write record for {audio_file.name}: {write_e}", exc_info=True)
-                    if not file_error: 
-                        file_error = f"JSONL write error: {write_e}"
-                    else: 
-                        file_error += f"; JSONL write error: {write_e}"
-                
-                if file_error: 
-                    error_count += 1
-                else: 
-                    saved_records_count += 1
-                    
-                gc.collect()
-                
-    except IOError as e: 
-        raise HTTPException(status_code=500, detail=f"Failed to write output file: {e}")
-
-    msg = f"Processed {processed_files_count}/{len(audio_files)}. Saved: {saved_records_count}. Errors: {error_count}."
-    return ProcessResponse(
-        message=msg, 
-        output_file=str(output_jsonl_path), 
-        processed_files=processed_files_count, 
-        saved_records=saved_records_count, 
-        errors=error_count
-    )
-
-@app.post("/create_annotated_manifest/", response_model=ProcessResponse, summary="Create Annotated Manifest")
-async def create_annotated_manifest_endpoint(process_request: ProcessRequest):
-    """Create an annotated JSONL manifest with optional age/gender/emotion/entity/intent annotations"""
-    model_choice = process_request.model_choice
-      # Validate configurations
-    if model_choice == ModelChoice.whissle and not is_whissle_configured():
-        raise HTTPException(status_code=400, detail="Whissle not configured.")
-    
-    # Check if Gemini is required for entity/intent and configured
-    requires_gemini_for_annotation = process_request.annotations and any(a in ["entity", "intent"] for a in process_request.annotations)
-    if requires_gemini_for_annotation and not is_gemini_configured():
-        raise HTTPException(status_code=400, detail="Gemini not configured (required for entity/intent annotation).")
-
-    # Check if Age/Gender/Emotion models are needed and loaded
-    needs_age_gender = process_request.annotations and any(a in ["age", "gender"] for a in process_request.annotations)
-    needs_emotion = process_request.annotations and "emotion" in process_request.annotations
-
-    dir_path, output_jsonl_path = validate_paths(process_request.directory_path, process_request.output_jsonl_path)
-    audio_files = discover_audio_files(dir_path)
-
-    if not audio_files:
-        try:
-            with open(output_jsonl_path, "w", encoding="utf-8") as _:
-                pass
-        except IOError as e:
-            raise HTTPException(status_code=500, detail=f"Failed to create empty output file: {e}")
-        return ProcessResponse(
-            message="No audio files. Empty manifest created.",
-            output_file=str(output_jsonl_path),
-            processed_files=0,
-            saved_records=0,
-            errors=0
-        )
-
-    processed_files_count = 0
-    saved_records_count = 0
-    error_count = 0
-
-    try:
-        with open(output_jsonl_path, "w", encoding="utf-8") as outfile:
-            for audio_file in audio_files:
-                file_error_details = []                # Initialize data for the record
-                record_data: Dict[str, Any] = {
-                    "audio_filepath": str(audio_file.resolve()),
-                    "task_name": "OTHER",  # Changed to "OTHER" as requested
-                    "gender": None,
-                    "age_group": None,
-                    "emotion": "Unk",  # Default emotion value
-                    "gemini_intent": None,
-                    "bio_annotation_gemini": None,
-                    "ollama_intent": None,  # Placeholder for future integration
-                    "bio_annotation_ollama": None,  # Placeholder for future integration
-                }
-
-                logger.info(f"--- Processing {audio_file.name} (Selective Annotation) ---")
-                processed_files_count += 1
-
-                # 1. Get Duration
-                record_data["duration"] = get_audio_duration(audio_file)
-
-                # 2. Load Audio for A/G/E if requested
-                audio_data = None
-                sample_rate = None
-                if needs_age_gender or needs_emotion:
-                    audio_data, sample_rate, load_err = load_audio(audio_file)
-                    if load_err:
-                        file_error_details.append(load_err)
-                    elif audio_data is None or sample_rate != 16000:  # TARGET_SAMPLE_RATE
-                        file_error_details.append("Audio load/SR mismatch for A/G/E.")
-                
-                # 3. Transcribe Audio
-                transcription_text = None
-                transcription_error = None
-                if model_choice == ModelChoice.whissle:
-                    transcription_text, transcription_error = await transcribe_with_whissle_single(audio_file)
-                elif model_choice == ModelChoice.gemini:
-                    transcription_text, transcription_error = await transcribe_with_gemini_single(audio_file)
-                else:  # Deepgram
-                    transcription_text, transcription_error = await transcribe_with_deepgram_single(audio_file)
-                
-                if transcription_error:
-                    file_error_details.append(f"Transcription: {transcription_error}")
-                    transcription_text = None  # Mark as failed if error
-                elif transcription_text is None:
-                    file_error_details.append("Transcription returned None.")
-                
-                # Store both original transcription and processed text
-                record_data["original_transcription"] = transcription_text
-                record_data["text"] = transcription_text  # For now, same as original; can be processed later
-
-                # 4. Predict Age/Gender/Emotion if requested
-                if (needs_age_gender or needs_emotion) and audio_data is not None and sample_rate == 16000:
-                    tasks = []
-                    if needs_age_gender:
-                        if age_gender_model is None:
-                            file_error_details.append("A/G_WARN: Age/Gender model not loaded.")
-                        else:
-                            tasks.append(asyncio.to_thread(predict_age_gender, audio_data, 16000))
-                    if needs_emotion:
-                        if emotion_model is None:
-                            file_error_details.append("EMO_WARN: Emotion model not loaded.")
-                        else:
-                            tasks.append(asyncio.to_thread(predict_emotion, audio_data, 16000))
-                    
-                    if tasks:  # Only run gather if there are tasks
-                        results = await asyncio.gather(*tasks, return_exceptions=True)
-
-                        for result in results:
-                            if isinstance(result, tuple) and len(result) == 3:  # Age/Gender result
-                                age_pred, gender_idx, age_gender_err = result
-                                if age_gender_err:
-                                    file_error_details.append(f"A/G_WARN: {age_gender_err}")
-                                else:
-                                    if "age" in process_request.annotations:
-                                        record_data["age_group"] = get_age_group(age_pred)
-                                    if "gender" in process_request.annotations:
-                                        record_data["gender"] = get_gender_string(gender_idx)
-                                        
-                            elif isinstance(result, tuple) and len(result) == 2:  # Emotion result
-                                emotion_label, emotion_err = result
-                                if emotion_err:
-                                    file_error_details.append(f"EMO_WARN: {emotion_err}")
-                                else:
-                                    if "emotion" in process_request.annotations:
-                                        record_data["emotion"] = format_emotion_label(emotion_label)
-                                
-                # 5. Annotate Entities/Intent with Gemini if requested and transcription exists
-                if requires_gemini_for_annotation and transcription_text and transcription_text.strip() != "":
-                    tokens, tags, intent, gemini_anno_err = await annotate_text_structured_with_gemini(transcription_text)
-                    if gemini_anno_err:
-                        file_error_details.append(f"GEMINI_ANNOTATION_FAIL: {gemini_anno_err}")
-                        if "intent" in process_request.annotations:
-                            record_data["gemini_intent"] = "ANNOTATION_FAILED"
-                    else:
-                        if "entity" in process_request.annotations:
-                            record_data["bio_annotation_gemini"] = BioAnnotation(tokens=tokens, tags=tags)
-                        if "intent" in process_request.annotations:
-                            record_data["gemini_intent"] = intent  # intent is already uppercase from the function
-                elif requires_gemini_for_annotation:  # If annotation requested but transcription is empty/failed
-                    if transcription_text == "":
-                        if "intent" in process_request.annotations:
-                            record_data["gemini_intent"] = "NO_SPEECH"
-                    else:  # transcription_text is None (transcription failed)
-                        if "intent" in process_request.annotations:
-                            record_data["gemini_intent"] = "TRANSCRIPTION_FAILED"
-
-                # Set final error message
-                final_error_msg = "; ".join(file_error_details) if file_error_details else None
-                record_data["error"] = final_error_msg
-
-                # Create Pydantic record and write to file
-                current_errors_before_write = error_count
-                try:
-                    record = AnnotatedJsonlRecord(**record_data)
-                    outfile.write(record.model_dump_json(exclude_none=True) + "\n")
-                except Exception as write_e:
-                    logger.error(f"Failed to write annotated record for {audio_file.name}: {write_e}", exc_info=True)
-                    if not final_error_msg:  # If the error was *only* during write
-                        final_error_msg = f"JSONL write error: {write_e}"
-                    if error_count == current_errors_before_write:  # Ensure it's counted once
-                        error_count += 1
-                
-                # Determine if record was truly successful (no processing errors, no write errors)
-                if not final_error_msg:
-                    saved_records_count += 1
-                elif error_count == current_errors_before_write and final_error_msg:  # If processing errors caused error_count to increment already
-                    error_count += 1
-
-                # Clean up GPU memory
-                del audio_data
-                gc.collect()
-                if torch.cuda.is_available():
-                    torch.cuda.empty_cache()
-
-        truly_successful_saves = saved_records_count
-        final_message = (
-            f"Processed {processed_files_count}/{len(audio_files)} files for selective annotation. "
-            f"{truly_successful_saves} records successfully saved (no internal errors). "
-            f"{error_count} files encountered errors or warnings (check 'error' field in JSONL)."
-        )
-        return ProcessResponse(
-            message=final_message,
-            output_file=str(output_jsonl_path),
-            processed_files=processed_files_count,
-            saved_records=truly_successful_saves,
-            errors=error_count
-        )
-    except IOError as e:
-        raise HTTPException(status_code=500, detail=f"Failed to write output file: {e}")
-
-@app.get("/status", summary="API Status")
-async def get_status():
-    """Get API status and model information"""
-    config_status = get_api_configurations()
-    return {
-        "message": "Welcome to the Audio Processing API v1.5.0",
-        "docs_url": "/docs", 
-        "html_interface": "/",        "endpoints": { 
-            "transcription_only": "/create_transcription_manifest/", 
-            "full_annotation": "/create_annotated_manifest/" 
-        },
-        "gemini_configured": config_status["gemini_configured"],
-        "whissle_configured": config_status["whissle_configured"],
-        "deepgram_configured": config_status["deepgram_configured"],
-        "age_gender_model_loaded": age_gender_model is not None,
-        "emotion_model_loaded": emotion_model is not None,
-        "device": str(device)
-    }
->>>>>>> 76b13a4d
 
 if __name__ == "__main__":
     script_dir = Path(__file__).parent.resolve()

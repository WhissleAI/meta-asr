import os
import gc
import re
import json
import time
import uuid
import base64
import torch
import librosa
import asyncio
import logging
import numpy as np
import soundfile as sf
import sys
import resampy
from fastapi.staticfiles import StaticFiles
from fastapi.responses import FileResponse
from pathlib import Path
from deepgram import DeepgramClient, PrerecordedOptions 
from collections import defaultdict
from dataclasses import dataclass, field
from typing import Dict, List, Tuple, Any, Optional, Union
from enum import Enum

from fastapi import (
    FastAPI, HTTPException, BackgroundTasks, Request,
    File, UploadFile, Form, Query
)
from fastapi.responses import JSONResponse
<<<<<<< HEAD
from pydantic import BaseModel, Field, HttpUrl
=======
from fastapi.middleware.cors import CORSMiddleware
from pydantic import BaseModel, Field as PydanticField
>>>>>>> 14eccdef
import uvicorn

from dotenv import load_dotenv

import torch.nn as nn
from transformers import (
    AutoModelForAudioClassification,
    AutoFeatureExtractor,
    Wav2Vec2Processor,
    Wav2Vec2PreTrainedModel,
    Wav2Vec2Model
)

import google.generativeai as genai

try:
    from whissle import WhissleClient
    WHISSLE_AVAILABLE = True
except ImportError:
    print("Warning: WhissleClient SDK not found or failed to import. Whissle model will be unavailable.")
    WHISSLE_AVAILABLE = False
    class WhissleClient: pass # Dummy class

<<<<<<< HEAD
try:
    from ollama import chat
    OLLAMA_SDK_AVAILABLE = True
except ImportError:
    print("Warning: Ollama SDK not found or failed to import. Ollama model will be unavailable.")
    OLLAMA_SDK_AVAILABLE = False
    # Define a dummy chat function for when Ollama is not available
    def chat(model, messages, stream=False): 
        raise Exception("Ollama SDK not available")
    class ollama:
        class APIError(Exception): pass
        class ResponseError(APIError): pass


load_dotenv()
=======
load_dotenv('/home/dchauhan/workspace/meta-asr/applications/.env')
>>>>>>> 14eccdef

# Configure logging
logging.basicConfig(level=logging.INFO, format='%(asctime)s - %(levelname)s - %(module)s - %(funcName)s - %(message)s')
logger = logging.getLogger(__name__)

# --- Constants and Globals ---
GOOGLE_API_KEY = os.getenv("GOOGLE_API_KEY")
WHISSLE_AUTH_TOKEN = os.getenv("WHISSLE_AUTH_TOKEN")
<<<<<<< HEAD
OLLAMA_API_BASE_URL_ENV = os.getenv("OLLAMA_API_BASE_URL", "http://localhost:11434")
OLLAMA_MODEL_NAME_ENV = os.getenv("OLLAMA_MODEL_NAME")


=======
DEEPGRAM_API_KEY = os.getenv("DEEPGRAM_API_KEY")
>>>>>>> 14eccdef
GEMINI_CONFIGURED = False
WHISSLE_CONFIGURED = False
OLLAMA_CONFIGURED = False
OLLAMA_MODEL_TO_USE: Optional[str] = None


AUDIO_EXTENSIONS = ['.wav', '.mp3', '.flac', '.ogg', '.m4a']
TARGET_SAMPLE_RATE = 16000

# --- BIO Annotation Constants ---
# Moved ENTITY_TYPES and INTENT_TYPES to be global constants as they are used across functions
ENTITY_TYPES = [
    "PERSON_NAME", "ORGANIZATION", "LOCATION", "ADDRESS", "CITY", "STATE", "COUNTRY", "ZIP_CODE", "CURRENCY", "PRICE",
    "DATE", "TIME", "DURATION", "APPOINTMENT_DATE", "APPOINTMENT_TIME", "DEADLINE", "DELIVERY_DATE", "DELIVERY_TIME",
    "EVENT", "MEETING", "TASK", "PROJECT_NAME", "ACTION_ITEM", "PRIORITY", "FEEDBACK", "REVIEW", "RATING", "COMPLAINT",
    "QUESTION", "RESPONSE", "NOTIFICATION_TYPE", "AGENDA", "REMINDER", "NOTE", "RECORD", "ANNOUNCEMENT", "UPDATE",
    "SCHEDULE", "BOOKING_REFERENCE", "APPOINTMENT_NUMBER", "ORDER_NUMBER", "INVOICE_NUMBER", "PAYMENT_METHOD",
    "PAYMENT_AMOUNT", "BANK_NAME", "ACCOUNT_NUMBER", "CREDIT_CARD_NUMBER", "TAX_ID", "SOCIAL_SECURITY_NUMBER",
    "DRIVER'S_LICENSE", "PASSPORT_NUMBER", "INSURANCE_PROVIDER", "POLICY_NUMBER", "INSURANCE_PLAN", "CLAIM_NUMBER",
    "POLICY_HOLDER", "BENEFICIARY", "RELATIONSHIP", "EMERGENCY_CONTACT", "PROJECT_PHASE", "VERSION", "DEVELOPMENT_STAGE",
    "DEVICE_NAME", "OPERATING_SYSTEM", "SOFTWARE_VERSION", "BRAND", "MODEL_NUMBER", "LICENSE_PLATE", "VEHICLE_MAKE",
    "VEHICLE_MODEL", "VEHICLE_TYPE", "FLIGHT_NUMBER", "HOTEL_NAME", "ROOM_NUMBER", "TRANSACTION_ID", "TICKET_NUMBER",
    "SEAT_NUMBER", "GATE", "TERMINAL", "TRANSACTION_TYPE", "PAYMENT_STATUS", "PAYMENT_REFERENCE", "INVOICE_STATUS",
    "SYMPTOM", "DIAGNOSIS", "MEDICATION", "DOSAGE", "ALLERGY", "PRESCRIPTION", "TEST_NAME", "TEST_RESULT", "MEDICAL_RECORD",
    "HEALTH_STATUS", "HEALTH_METRIC", "VITAL_SIGN", "DOCTOR_NAME", "HOSPITAL_NAME", "DEPARTMENT", "WARD", "CLINIC_NAME",
    "WEBSITE", "URL", "IP_ADDRESS", "MAC_ADDRESS", "USERNAME", "PASSWORD", "LANGUAGE", "CODE_SNIPPET", "DATABASE_NAME",
    "API_KEY", "WEB_TOKEN", "URL_PARAMETER", "SERVER_NAME", "ENDPOINT", "DOMAIN"
]

INTENT_TYPES = [
    "INFORM", "QUESTION", "REQUEST", "COMMAND", "GREETING", "CONFIRMATION", "NEGATION",
    "ACKNOWLEDGEMENT", "INQUIRY", "FAREWELL", "APOLOGY", "THANKS", "COMPLAINT",
    "FEEDBACK", "SUGGESTION", "ASSISTANCE", "NAVIGATION", "TRANSACTION", "SCHEDULING",
    "UNKNOWN_INTENT" # Added for robust handling
]

# --- Device Setup ---
device = torch.device("cuda" if torch.cuda.is_available() else "cpu")
logger.info(f"Using device: {device}")

# --- Initialize FastAPI ---
app = FastAPI(
    title="Audio Processing API",
<<<<<<< HEAD
    description="Transcribes audio, optionally predicts Age/Gender/Emotion, annotates Intent/Entities "
                "(using Gemini or Ollama), and saves results to a JSONL manifest file with custom format.",
    version="1.6.0" # Incremented version for new output format
=======
    description="Transcribes audio, optionally predicts Age/Gender/Emotion, annotates Intent/Entities, "
                "and saves results to a JSONL manifest file.",
    version="1.5.0" # Incremented version for new output format
)

# Add CORS middleware
app.add_middleware(
    CORSMiddleware,
    allow_origins=["http://localhost:3000"],  # Allow Next.js frontend origin
    allow_credentials=True,
    allow_methods=["*"],  # Allow all methods (GET, POST, etc.)
    allow_headers=["*"],  # Allow all headers
>>>>>>> 14eccdef
)

# --- Model Loading (Age/Gender, Emotion) ---
age_gender_model = None
age_gender_processor = None
emotion_model = None
emotion_feature_extractor = None

current_file_path = Path(__file__).parent
static_dir = current_file_path / "static"
app.mount("/static", StaticFiles(directory=static_dir), name="static")

@app.get("/", include_in_schema=False)
async def serve_index():
    index_html_path = current_file_path / "static" / "index.html"
    if not index_html_path.is_file():
        logger.error(f"HTML file not found at: {index_html_path}")
        raise HTTPException(status_code=404, detail="index.html not found")
    return FileResponse(index_html_path)

class ModelHead(nn.Module):
    def __init__(self, config, num_labels):
        super().__init__()
        self.dense = nn.Linear(config.hidden_size, config.hidden_size)
        self.dropout = nn.Dropout(config.final_dropout)
        self.out_proj = nn.Linear(config.hidden_size, num_labels)

    def forward(self, features, **kwargs):
        x = features
        x = self.dropout(x)
        x = self.dense(x)
        x = torch.tanh(x)
        x = self.dropout(x)
        x = self.out_proj(x)
        return x

class AgeGenderModel(Wav2Vec2PreTrainedModel):
    def __init__(self, config):
        super().__init__(config)
        self.config = config
        self.wav2vec2 = Wav2Vec2Model(config)
        self.age = ModelHead(config, 1)
        self.gender = ModelHead(config, 3) # Assuming 3 genders (Male, Female, Other/Unknown)
        self.init_weights()

    def forward(self, input_values):
        outputs = self.wav2vec2(input_values)
        hidden_states = outputs[0]
        hidden_states = torch.mean(hidden_states, dim=1) # Pool over sequence length
        logits_age = self.age(hidden_states)
        logits_gender = self.gender(hidden_states)
        return hidden_states, logits_age, logits_gender

try:
    logger.info("Loading Age/Gender model...")
    age_gender_model_name = "audeering/wav2vec2-large-robust-6-ft-age-gender"
    age_gender_processor = Wav2Vec2Processor.from_pretrained(age_gender_model_name)
    age_gender_model = AgeGenderModel.from_pretrained(age_gender_model_name).to(device)
    age_gender_model.eval()
    logger.info("Age/Gender model loaded successfully.")
except Exception as e:
    logger.error(f"Failed to load Age/Gender model: {e}", exc_info=True)

try:
    logger.info("Loading Emotion model...")
    emotion_model_name = "superb/hubert-large-superb-er"
    emotion_feature_extractor = AutoFeatureExtractor.from_pretrained(emotion_model_name)
    emotion_model = AutoModelForAudioClassification.from_pretrained(emotion_model_name).to(device)
    emotion_model.eval()
    logger.info("Emotion model loaded successfully.")
except Exception as e:
    logger.error(f"Failed to load Emotion model: {e}", exc_info=True)

# --- API Configurations (Gemini, Whissle, Ollama) ---
if GOOGLE_API_KEY:
    try:
        genai.configure(api_key=GOOGLE_API_KEY)
        logger.info("Gemini API configured successfully.")
        GEMINI_CONFIGURED = True
    except Exception as e:
        logger.error(f"Error configuring Gemini API: {e}. Gemini features will be unavailable.")
else:
    logger.warning("Warning: GOOGLE_API_KEY environment variable not set. Gemini features will be unavailable.")

if WHISSLE_AVAILABLE and WHISSLE_AUTH_TOKEN:
    logger.info("Whissle Auth Token found.")
    WHISSLE_CONFIGURED = True
elif WHISSLE_AVAILABLE:
    logger.warning("Warning: WHISSLE_AUTH_TOKEN environment variable not set. Whissle model will be unavailable.")

if OLLAMA_SDK_AVAILABLE:
    if OLLAMA_MODEL_NAME_ENV:
        OLLAMA_MODEL_TO_USE = OLLAMA_MODEL_NAME_ENV
        try:
            # Simple test to verify the model exists
            test_response = chat(
                model=OLLAMA_MODEL_TO_USE,
                messages=[{'role': 'user', 'content': 'test'}]
            )
            logger.info(f"Ollama configured and verified with model '{OLLAMA_MODEL_TO_USE}' at '{OLLAMA_API_BASE_URL_ENV}'.")
            OLLAMA_CONFIGURED = True
        except Exception as e: 
            logger.error(f"Failed to verify Ollama with model '{OLLAMA_MODEL_TO_USE}' at '{OLLAMA_API_BASE_URL_ENV}': {e}")
            OLLAMA_CONFIGURED = False
    else:
        logger.warning("Warning: OLLAMA_MODEL_NAME environment variable not set. Ollama features will be unavailable.")
        OLLAMA_CONFIGURED = False 
else:
    logger.warning("Warning: Ollama SDK not installed. Ollama features will be unavailable.")
    OLLAMA_CONFIGURED = False 

# --- Pydantic Models ---
class TranscriptionModelChoice(str, Enum):
    gemini = "gemini"
    whissle = "whissle"
    deepgram = "deepgram"


# Check Deepgram configuration
DEEPGRAM_CONFIGURED = bool(DEEPGRAM_API_KEY)
if DEEPGRAM_CONFIGURED:
    try:
        DEEPGRAM_CLIENT = DeepgramClient(DEEPGRAM_API_KEY)
        logger.info("Deepgram client initialized successfully.")
    except Exception as e:
        logger.error(f"Failed to initialize Deepgram client: {e}")
        DEEPGRAM_CONFIGURED = False
else:
    logger.warning("Deepgram API key not set. Deepgram transcription disabled.")

class AnnotationModelProvider(str, Enum):
    gemini = "gemini"
    ollama = "ollama"

class ProcessRequest(BaseModel):
<<<<<<< HEAD
    directory_path: str = Field(..., description="Absolute path to the directory containing audio files.", example="/path/to/audio")
    output_jsonl_path: str = Field(..., description="Absolute path for the output JSONL manifest file.", example="/path/to/output/results.jsonl")
    transcription_model_choice: TranscriptionModelChoice = Field(default=TranscriptionModelChoice.gemini, description="Choice of transcription model.")
    annotation_provider: AnnotationModelProvider = Field(default=AnnotationModelProvider.gemini, description="Choice of annotation provider.")

class ProcessResponse(BaseModel):
    message: str
    output_file: str
    processed_files: int
    saved_records: int
    errors: int
=======
    directory_path: str = PydanticField(..., description="Absolute path to the directory containing audio files.", example="/path/to/audio")
    model_choice: ModelChoice = PydanticField(..., description="The transcription model to use.")
    output_jsonl_path: str = PydanticField(..., description="Absolute path for the output JSONL file.", example="/path/to/output/results.jsonl")
    annotations: Optional[List[str]] = PydanticField(
        None,
        description="List of annotations to include (age, gender, emotion, entity, intent).",
        example=["age", "gender", "emotion", "entity", "intent"] # Added entity and intent to example
    )
>>>>>>> 14eccdef

class TranscriptionJsonlRecord(BaseModel): # For transcription-only endpoint
    audio_filepath: str
    text: Optional[str] = None
    duration: Optional[float] = None
    model_used_for_transcription: str
    error: Optional[str] = None

<<<<<<< HEAD
class CustomAnnotatedJsonlRecord(BaseModel): 
    audio_filepath: str
    text: Optional[str] = Field(None, description="Transcription with ENTITY tags only")
    duration: Optional[float] = None
    task_name: Optional[str] = Field(None, description="Extracted from INTENT_ tag (e.g., INFORM, REQUEST_INFO)")
    gender: Optional[str] = Field(None, description="Predicted gender (e.g., Male, Female, Unknown)")
    age_group: Optional[str] = Field(None, description="Predicted age group (e.g., 18-24, 65+)")
    emotion: Optional[str] = Field(None, description="Predicted emotion (e.g., Happy, Neutral, Unknown)")
    transcription_model: str = Field(..., description="The model used for transcription (e.g., gemini, whissle)")
    annotation_model: str = Field(..., description="The model used for annotation (e.g., gemini, ollama)")

# --- Utility Functions ---
def load_audio(audio_path: Path, target_sr: int = TARGET_SAMPLE_RATE) -> Tuple[Optional[np.ndarray], Optional[int], Optional[str]]:
    try:
        audio, sr = sf.read(str(audio_path), dtype='float32')
        if audio.ndim > 1: audio = np.mean(audio, axis=1)
        if sr != target_sr: audio = resampy.resample(audio, sr, target_sr); sr = target_sr
=======
# New Pydantic model for BIO annotation structure
class BioAnnotation(BaseModel):
    tokens: List[str]
    tags: List[str]

# Updated AnnotatedJsonlRecord to match the new output format
class AnnotatedJsonlRecord(BaseModel):
    audio_filepath: str
    text: Optional[str] = None  # Processed/cleaned transcription text
    original_transcription: Optional[str] = None  # Original transcription text
    duration: Optional[float] = None
    task_name: Optional[str] = None # e.g., "NER" or "Annotation"
    gender: Optional[str] = None
    age_group: Optional[str] = None
    emotion: Optional[str] = None
    gemini_intent: Optional[str] = None
    ollama_intent: Optional[str] = None # Placeholder for future Ollama integration
    bio_annotation_gemini: Optional[BioAnnotation] = None
    bio_annotation_ollama: Optional[BioAnnotation] = None # Placeholder for future Ollama integration
    error: Optional[str] = None


class ProcessResponse(BaseModel):
    message: str
    output_file: str
    processed_files: int
    saved_records: int
    errors: int

# --- Helper Functions ---
def validate_paths(dir_path_str: str, output_path_str: str) -> Tuple[Path, Path]:
    dir_path = Path(dir_path_str)
    output_jsonl_path = Path(output_path_str)

    if not dir_path.is_dir():
        raise HTTPException(status_code=400, detail=f"Directory not found: {dir_path_str}")

    if not output_jsonl_path.parent.is_dir():
        raise HTTPException(status_code=400, detail=f"Output directory does not exist: {output_jsonl_path.parent}")

    return dir_path, output_jsonl_path

def discover_audio_files(directory_path: Path) -> List[Path]:
    audio_files = []
    for ext in AUDIO_EXTENSIONS:
        audio_files.extend(directory_path.glob(f"*{ext}"))
        audio_files.extend(directory_path.glob(f"*{ext.upper()}")) # Also check for uppercase extensions
    audio_files.sort() # Ensure consistent order
    logger.info(f"Discovered {len(audio_files)} audio files in {directory_path}")
    return audio_files


def load_audio(audio_path: Path, target_sr: int = TARGET_SAMPLE_RATE) -> Tuple[Optional[np.ndarray], Optional[int], Optional[str]]:
    try:
        audio, sr = sf.read(str(audio_path), dtype='float32')
        if audio.ndim > 1:
            audio = np.mean(audio, axis=1) # Convert to mono
        if sr != target_sr:
            audio = resampy.resample(audio, sr, target_sr)
            sr = target_sr
>>>>>>> 14eccdef
        return audio, sr, None
    except Exception as e:
        logger.error(f"Error loading audio file {audio_path}: {e}", exc_info=False)
        return None, None, f"Failed to load audio: {type(e).__name__}"

def get_audio_duration(audio_path: Path) -> Optional[float]:
    try: return sf.info(str(audio_path)).duration
    except Exception:
        try: return librosa.get_duration(path=str(audio_path))
        except Exception as le: logger.error(f"Failed to get duration for {audio_path.name}: {le}", exc_info=False); return None

def predict_age_gender(audio_data: np.ndarray, sampling_rate: int) -> Tuple[Optional[float], Optional[int], Optional[str]]:
    if age_gender_model is None or age_gender_processor is None: return None, None, "Age/Gender model not loaded."
    if audio_data is None or len(audio_data) == 0: return None, None, "Empty audio data for Age/Gender."
    try:
        inputs = age_gender_processor(audio_data, sampling_rate=sampling_rate, return_tensors="pt", padding=True)
        input_values = inputs.input_values.to(device)
        with torch.no_grad(): outputs = age_gender_model(input_values)
        age_pred = outputs[1].detach().cpu().numpy().flatten()[0]
        gender_logits = outputs[2].detach().cpu().numpy()
        gender_pred_idx = np.argmax(gender_logits, axis=1)[0]
        return float(age_pred), int(gender_pred_idx), None
    except Exception as e:
        logger.error(f"Error during Age/Gender prediction: {e}", exc_info=False)
        return None, None, f"Age/Gender prediction failed: {type(e).__name__}"

def predict_emotion(audio_data: np.ndarray, sampling_rate: int) -> Tuple[Optional[str], Optional[str]]:
    if emotion_model is None or emotion_feature_extractor is None: return None, "Emotion model not loaded."
    if audio_data is None or len(audio_data) == 0: return None, "Empty audio data for Emotion."
    if len(audio_data) < int(sampling_rate * 0.1): return "SHORT_AUDIO", None
    try:
        inputs = emotion_feature_extractor(audio_data, sampling_rate=sampling_rate, return_tensors="pt", padding=True)
        inputs = {key: val.to(device) for key, val in inputs.items()}
        with torch.no_grad(): outputs = emotion_model(**inputs)
        predicted_class_idx = torch.argmax(outputs.logits, dim=-1).item()
        emotion_label = emotion_model.config.id2label.get(predicted_class_idx, "UNKNOWN_EMOTION")
        return emotion_label, None
    except Exception as e:
        logger.error(f"Error during Emotion prediction: {e}", exc_info=False)
        return None, f"Emotion prediction failed: {type(e).__name__}"

<<<<<<< HEAD
def format_age_gender_emotion_tags_for_llm(age: Optional[float], gender_idx: Optional[int], emotion_label: Optional[str]) -> str:
    # This function prepares tags to be *sent* to the LLM for preservation
    tags = []
    if age is not None:
        try:
            actual_age = round(age, 1)
            age_brackets = [(18, "0_17"), (25, "18_24"), (35, "25_34"), (45, "35_44"), (55, "45_54"), (65, "55_64"), (float('inf'), "65PLUS")]
            age_tag = next((bracket for threshold, bracket in age_brackets if actual_age < threshold), "UNKNOWN")
            tags.append(f"AGE_{age_tag}")
        except Exception: tags.append("AGE_ERROR")
    else: tags.append("AGE_UNKNOWN")

    if gender_idx == 1: tags.append("GENDER_MALE")
    elif gender_idx == 0: tags.append("GENDER_FEMALE")
    else: tags.append("GENDER_UNKNOWN")

    if emotion_label and emotion_label != "SHORT_AUDIO": tags.append(f"EMOTION_{emotion_label.upper().replace(' ', '_')}")
    elif emotion_label == "SHORT_AUDIO": tags.append("EMOTION_SHORT_AUDIO")
    else: tags.append("EMOTION_UNKNOWN")
    return " ".join(tags)

=======
>>>>>>> 14eccdef
async def transcribe_with_whissle_single(audio_path: Path, model_name="en-US-0.6b") -> tuple[Optional[str], Optional[str]]:
    if not WHISSLE_CONFIGURED: return None, "Whissle is not configured."
    try:
        whissle_client = WhissleClient(auth_token=WHISSLE_AUTH_TOKEN)
        response = await whissle_client.speech_to_text(str(audio_path), model_name=model_name)
        if isinstance(response, dict): text = response.get('text'); return (text.strip(), None) if text else (None, response.get('error') or response.get('message', 'Unknown Whissle API error'))
        elif hasattr(response, 'transcript') and isinstance(response.transcript, str): return response.transcript.strip(), None
        else: return None, f"Unexpected Whissle response format: {type(response)}"
    except Exception as e: return None, f"Whissle SDK error: {type(e).__name__}: {e}"

def get_mime_type(audio_file_path: Path) -> str:
    ext = audio_file_path.suffix.lower()
    mime_map = { ".wav": "audio/wav", ".mp3": "audio/mpeg", ".flac": "audio/flac", ".ogg": "audio/ogg", ".m4a": "audio/mp4" }
    return mime_map.get(ext, "application/octet-stream")

async def transcribe_with_gemini_single(audio_path: Path) -> tuple[Optional[str], Optional[str]]:
    if not GEMINI_CONFIGURED: return None, "Gemini API is not configured."
    try: model = genai.GenerativeModel("models/gemini-1.5-flash")
    except Exception as e: return None, f"Error initializing Gemini model: {e}"
    uploaded_file = None
    try:
        uploaded_file = await asyncio.to_thread(genai.upload_file, path=str(audio_path), mime_type=get_mime_type(audio_path))
        while uploaded_file.state.name == "PROCESSING": await asyncio.sleep(2); uploaded_file = await asyncio.to_thread(genai.get_file, name=uploaded_file.name)
        if uploaded_file.state.name != "ACTIVE": err_msg = f"Gemini file processing failed: {uploaded_file.state.name}"; return None, err_msg
        prompt = "Transcribe audio. Provide only spoken text. If no speech, return empty string."
        response = await asyncio.to_thread(model.generate_content, [prompt, uploaded_file], request_options={'timeout': 300})
<<<<<<< HEAD
        if response.candidates:
            transcription = "".join(part.text for part in response.candidates[0].content.parts if hasattr(part, 'text')).strip()
            return transcription if transcription else "", None
        else: return None, f"No candidates from Gemini. Feedback: {getattr(response.prompt_feedback, 'block_reason_message', str(response.prompt_feedback)) if hasattr(response, 'prompt_feedback') else 'N/A'}"
    except Exception as e: return None, f"Gemini transcription error: {type(e).__name__}: {e}"
    finally:
        if uploaded_file and hasattr(uploaded_file, 'name'):
            try: await asyncio.to_thread(genai.delete_file, name=uploaded_file.name)
            except Exception as del_e: logger.warning(f"Could not delete Gemini file {uploaded_file.name}: {del_e}")

def remove_existing_tags(text: str) -> str: # For preparing LLM input
    if not isinstance(text, str): return text
    preserve_patterns = [ r'\bAGE_[A-Z0-9_]+\b', r'\bGENDER_(MALE|FEMALE|OTHER|UNKNOWN)\b', r'\bEMOTION_[A-Z_]+\b', r'\bSPEAKER_CHANGE\b', r'ENTITY_[A-Z0-9_]+\s+[\s\S]*?\s+END\b' ]
    preserved_tags_map, placeholder_count = {}, 0
    def replace_with_placeholder(match): nonlocal placeholder_count; tag_content, placeholder = match.group(0), f"__P_{placeholder_count}__"; preserved_tags_map[placeholder] = tag_content; placeholder_count += 1; return f" {placeholder} "
    temp_text = text
    for pattern in preserve_patterns: temp_text = re.sub(pattern, replace_with_placeholder, temp_text, flags=re.IGNORECASE)
    cleaned = re.sub(r'\s*INTENT_[A-Z_0-9]+\s*', ' ', temp_text, flags=re.IGNORECASE)
    cleaned = re.sub(r'\bNER_\w+\s*', ' ', cleaned, flags=re.IGNORECASE)
    for placeholder, original in preserved_tags_map.items(): cleaned = cleaned.replace(f" {placeholder} ", f" {original} ")
    return re.sub(r'\s{2,}', ' ', cleaned).strip()

def fix_end_tags(text: str) -> str: # For LLM output cleanup
    if not isinstance(text, str): return text
    text = re.sub(r'(ENTITY_[A-Z0-9_]+)\s+([A-Z0-9])\s+END\b', r'\1\2 END', text, flags=re.IGNORECASE)
    text = re.sub(r'(\S)END\b', r'\1 END', text, flags=re.IGNORECASE)
    text = re.sub(r'\b(ENTITY_[A-Z0-9_]+)(\S)', r'\1 \2', text, flags=re.IGNORECASE)
    text = re.sub(r'(\S)(INTENT_[A-Z_0-9]+\b)', r'\1 \2', text, flags=re.IGNORECASE)
    text = re.sub(r'\bEND(\S)', r'END \1', text, flags=re.IGNORECASE)
    return re.sub(r'\s{2,}', ' ', text).strip()

_entity_list_json_str = """["PERSON_NAME", "ORGANIZATION", "LOCATION", "ADDRESS", "CITY", "STATE", "COUNTRY", "ZIP_CODE", "CURRENCY", "PRICE", "DATE", "TIME", "DURATION", "APPOINTMENT_DATE", "APPOINTMENT_TIME", "NUMBER", "DEADLINE", "DELIVERY_DATE", "DELIVERY_TIME", "EVENT", "MEETING", "TASK", "PROJECT_NAME", "ACTION_ITEM", "PRIORITY", "FEEDBACK", "REVIEW", "RATING", "COMPLAINT", "QUESTION", "RESPONSE", "NOTIFICATION_TYPE", "AGENDA", "REMINDER", "NOTE", "RECORD", "ANNOUNCEMENT", "UPDATE", "SCHEDULE", "BOOKING_REFERENCE", "APPOINTMENT_NUMBER", "ORDER_NUMBER", "INVOICE_NUMBER", "PAYMENT_METHOD", "PAYMENT_AMOUNT", "BANK_NAME", "ACCOUNT_NUMBER", "CREDIT_CARD_NUMBER", "TAX_ID", "SOCIAL_SECURITY_NUMBER", "DRIVER'S_LICENSE", "PASSPORT_NUMBER", "INSURANCE_PROVIDER", "POLICY_NUMBER", "INSURANCE_PLAN", "CLAIM_NUMBER", "POLICY_HOLDER", "BENEFICIARY", "RELATIONSHIP", "EMERGENCY_CONTACT", "PROJECT_PHASE", "VERSION", "DEVELOPMENT_STAGE", "DEVICE_NAME", "OPERATING_SYSTEM", "SOFTWARE_VERSION", "BRAND", "MODEL_NUMBER", "LICENSE_PLATE", "VEHICLE_MAKE", "VEHICLE_MODEL", "VEHICLE_TYPE", "FLIGHT_NUMBER", "HOTEL_NAME", "ROOM_NUMBER", "TRANSACTION_ID", "TICKET_NUMBER", "SEAT_NUMBER", "GATE", "TERMINAL", "TRANSACTION_TYPE", "PAYMENT_STATUS", "PAYMENT_REFERENCE", "INVOICE_STATUS", "SYMPTOM", "DIAGNOSIS", "MEDICATION", "DOSAGE", "ALLERGY", "PRESCRIPTION", "TEST_NAME", "TEST_RESULT", "MEDICAL_RECORD", "HEALTH_STATUS", "HEALTH_METRIC", "VITAL_SIGN", "DOCTOR_NAME", "HOSPITAL_NAME", "DEPARTMENT", "WARD", "CLINIC_NAME", "WEBSITE", "URL", "IP_ADDRESS", "MAC_ADDRESS", "USERNAME", "PASSWORD", "LANGUAGE", "CODE_SNIPPET", "DATABASE_NAME", "API_KEY", "WEB_TOKEN", "URL_PARAMETER", "SERVER_NAME", "ENDPOINT", "DOMAIN", "PRODUCT", "SERVICE", "CATEGORY", "BRAND_NAME", "ORDER_STATUS", "DELIVERY_METHOD", "RETURN_STATUS", "WARRANTY_PERIOD", "CANCELLATION_REASON", "REFUND_AMOUNT", "EXCHANGE_ITEM", "GIFT_OPTION", "GIFT_MESSAGE", "FOOD_ITEM", "DRINK_ITEM", "CUISINE", "MENU_ITEM", "RECIPE", "INGREDIENT", "DISH_NAME", "PORTION_SIZE", "COOKING_TIME", "PREPARATION_METHOD", "NATIONALITY", "RELIGION", "MARITAL_STATUS", "OCCUPATION", "EDUCATION_LEVEL", "DEGREE", "SKILL", "EXPERIENCE", "YEARS_OF_EXPERIENCE", "CERTIFICATION", "MEASUREMENT", "DISTANCE", "WEIGHT", "HEIGHT", "VOLUME", "TEMPERATURE", "SPEED", "CAPACITY", "DIMENSION", "AREA", "SHAPE", "COLOR", "MATERIAL", "TEXTURE", "PATTERN", "STYLE", "WEATHER_CONDITION", "TEMPERATURE_SETTING", "HUMIDITY_LEVEL", "WIND_SPEED", "RAIN_INTENSITY", "AIR_QUALITY", "POLLUTION_LEVEL", "UV_INDEX", "QUESTION_TYPE", "REQUEST_TYPE", "SUGGESTION_TYPE", "ALERT_TYPE", "REMINDER_TYPE", "STATUS", "ACTION", "COMMAND", "USER_HANDLE", "EMAIL_ADDRESS", "PHONE_NUMBER", "IPV4_ADDRESS", "IPV6_ADDRESS", "GPS_COORDINATE", "LATITUDE", "LONGITUDE", "GEOLOCATION", "STREET_NAME", "BUILDING_NUMBER", "FLOOR_NUMBER", "BUSINESS_NAME", "MODEL", "SERIAL_NUMBER", "IMEI", "IMSI", "DEVICE_ID", "OS_VERSION", "FILE_PATH", "FILE_NAME", "FILE_EXTENSION", "DOCUMENT_TITLE", "DOCUMENT_ID", "LEGAL_ENTITY", "TAX_DOCUMENT", "BILLING_ADDRESS", "SHIPPING_ADDRESS", "COUPON_CODE", "LOYALTY_CARD_NUMBER", "PRODUCT_ID", "SKU", "BARCODE", "QR_CODE", "TRANSACTION_CODE", "EVENT_ID", "SESSION_ID", "ACTION_ID", "CLICK_POSITION", "SCROLL_DEPTH", "VIDEO_ID", "AUDIO_TRACK", "SUBTITLE_LANGUAGE", "CHAPTER_TITLE", "CHAPTER_NUMBER", "EPISODE_NUMBER", "MOVIE_TITLE", "DIRECTOR_NAME", "ACTOR_NAME", "BOOK_TITLE", "AUTHOR_NAME", "PUBLISHER", "ISBN", "ISSN", "COURSE_NAME", "INSTRUCTOR_NAME", "STUDENT_ID", "GRADE", "CLASSROOM_NUMBER", "SCHOOL_NAME", "DEGREE_PROGRAM", "MAJOR", "MINOR", "CERTIFICATE_NAME", "EXAM_SCORE", "CERTIFICATION_ID", "TRAINING_PROGRAM", "PLATFORM", "APPLICATION", "SOFTWARE_PACKAGE", "API_ENDPOINT", "SERVICE_NAME", "SERVER_IP", "DATABASE_TABLE", "QUERY", "ERROR_CODE", "LOG_LEVEL", "SESSION_DURATION", "BROWSER_TYPE", "DEVICE_TYPE"]"""
_parsed_entity_list = json.loads(_entity_list_json_str)
_entity_list_for_prompt_str = ", ".join(f'"{entity}"' for entity in _parsed_entity_list)

def _build_annotation_prompt(cleaned_text_for_prompt: str) -> str:
    return f'''Analyze the following sentence. It might already contain tags like AGE_*, GENDER_*, EMOTION_*, SPEAKER_CHANGE, or correctly formatted ENTITY_<TYPE> existing entity END tags.

Your tasks are:
1.  **Preserve Existing Tags:** Keep any AGE_*, GENDER_*, EMOTION_*, SPEAKER_CHANGE, or correctly pre-tagged `ENTITY_<TYPE> text END` tags exactly where they are.
2.  **Annotate NEW Entities:** Identify and tag NEW entities in parts of the text NOT already tagged as `ENTITY_<TYPE> text END`. Tag these new entities **only** from this specific list: [{_entity_list_for_prompt_str}]. Use the format `ENTITY_<TYPE> identified text END`.
3.  **Classify Intent:** Determine the primary intent. Choose **one** label from: `REQUEST_INFO`, `PROVIDE_INFO`, `BOOK_APPOINTMENT`, `CANCEL_APPOINTMENT`, `RESCHEDULE_APPOINTMENT`, `PROVIDE_FEEDBACK`, `MAKE_PURCHASE`, `RETURN_ITEM`, `TRACK_ORDER`, `SOCIAL_CHITCHAT`, `HEALTH_UPDATE`, `REQUEST_ASSISTANCE`, `TECHNICAL_SUPPORT`, `CONFIRMATION`, `DENIAL`, `GREETING`, `FAREWELL`, `AGREEMENT`, `DISAGREEMENT`, `EXPRESS_EMOTION`, `OTHER`. If no clear intent fits, use `OTHER`.
4.  **Add Intent Tag:** Append exactly ONE `INTENT_<ChosenIntentLabel>` tag at the VERY END of the entire processed sentence.
5.  **Output:** Return the fully processed sentence as a single string. Do not wrap in quotes or markdown.

**CRITICAL FORMATTING RULES:**
*   `ENTITY_<TYPE> text END` (Correct). `<TYPE>` must be from the list, no spaces within `<TYPE>`.
*   Final `INTENT_<TYPE>` tag must be the absolute last part of the output string.

**Example Input (Tagging new entities, preserving AGE/GENDER):** "can you book a flight for alice to paris on next tuesday GENDER_FEMALE AGE_25_34 EMOTION_NEUTRAL"
**Example Output:** "can you book a flight for ENTITY_PERSON_NAME alice END to ENTITY_CITY paris END on ENTITY_DATE next tuesday END GENDER_FEMALE AGE_25_34 EMOTION_NEUTRAL INTENT_BOOK_APPOINTMENT"

**Text to Annotate:** "{cleaned_text_for_prompt}"'''

async def _annotate_text_llm_common(text_to_annotate: str, llm_provider: AnnotationModelProvider) -> tuple[Optional[str], Optional[str]]:
    if not text_to_annotate or text_to_annotate.isspace(): return "", None
    cleaned_text_for_prompt = remove_existing_tags(text_to_annotate)
    if not cleaned_text_for_prompt or cleaned_text_for_prompt.isspace(): return text_to_annotate, None
    
    prompt = _build_annotation_prompt(cleaned_text_for_prompt)
    annotated_text: Optional[str] = None
    error_detail: Optional[str] = None

    if llm_provider == AnnotationModelProvider.gemini:
        if not GEMINI_CONFIGURED: return text_to_annotate, "Gemini API not configured."
        logger.info(f"Annotating with Gemini (input: '{cleaned_text_for_prompt[:100]}...')")
        try:
            model = genai.GenerativeModel("gemini-1.5-pro-latest")
            generation_config = genai.types.GenerationConfig(temperature=0.1)
            response = await asyncio.to_thread(model.generate_content, contents=[prompt], generation_config=generation_config, request_options={'timeout': 180})
            if response.candidates:
                annotated_text = "".join(part.text for part in response.candidates[0].content.parts if hasattr(part, 'text')).strip()
            else: error_detail = f"No candidates from Gemini. Feedback: {getattr(response.prompt_feedback, 'block_reason_message', str(response.prompt_feedback)) if hasattr(response, 'prompt_feedback') else 'N/A'}"
        except Exception as e: error_detail = f"Gemini API error: {type(e).__name__}: {e}"

    elif llm_provider == AnnotationModelProvider.ollama:
        if not OLLAMA_CONFIGURED or not OLLAMA_MODEL_TO_USE: return text_to_annotate, f"Ollama not configured or model not set (current: {OLLAMA_MODEL_TO_USE or 'Not Set'})."
        logger.info(f"Annotating with Ollama (model: '{OLLAMA_MODEL_TO_USE}', input: '{cleaned_text_for_prompt[:100]}...')")
        try:
            response = await asyncio.to_thread(
                chat,
                model=OLLAMA_MODEL_TO_USE,
                messages=[{'role': 'user', 'content': prompt}]
            )
            if response and hasattr(response, 'message') and hasattr(response.message, 'content'):
                annotated_text = response.message.content.strip()
            else: error_detail = f"Unexpected Ollama response format: {str(response)[:200]}"
        except Exception as e: error_detail = f"Ollama annotation error: {type(e).__name__}: {e}"

    if error_detail: return text_to_annotate, error_detail
    if not annotated_text: return text_to_annotate, f"{llm_provider.value} response text extracted as empty."

    # Common cleanup for LLM outputs
    if annotated_text.startswith("```") and annotated_text.endswith("```"):
        annotated_text = re.sub(r'^```[a-z]*\n?|\n?```$', '', annotated_text).strip()
    if len(annotated_text) > 1 and annotated_text.startswith('"') and annotated_text.endswith('"'):
        content_inside_quotes = annotated_text[1:-1]
        if not re.search(r'INTENT_[A-Z_0-9]+$', content_inside_quotes.strip()): annotated_text = content_inside_quotes
        else: annotated_text = content_inside_quotes
    
    final_text = fix_end_tags(annotated_text).strip()
    if not re.search(r'INTENT_[A-Z_0-9]+$', final_text):
        logger.warning(f"{llm_provider.value} annotation missing INTENT tag: '{final_text[-70:]}'")
        final_text = f"{final_text} INTENT_UNKNOWN".strip()
    
    logger.info(f"{llm_provider.value} annotation successful (result: '{final_text[:100]}...')")
    return final_text, None

# --- New parsing function for custom output format ---
def parse_custom_output_fields(llm_annotated_text: Optional[str]) -> Dict[str, Optional[str]]:
    parsed_fields = {
        "text_with_entities": None,
        "task_name": "UNKNOWN",
        "gender": "Unknown",
        "age_group": "Unknown",
        "emotion": "Unknown",
    }
    if not llm_annotated_text:
        return parsed_fields

    text_for_entities = llm_annotated_text

    # 1. Extract Intent (Task Name)
    intent_match = re.search(r'\sINTENT_([A-Z_0-9]+)$', text_for_entities)
    if intent_match:
        parsed_fields["task_name"] = intent_match.group(1).upper()
        text_for_entities = text_for_entities[:intent_match.start()].strip()

    # 2. Extract Gender
    gender_pattern = r'\s?\bGENDER_(MALE|FEMALE|OTHER|UNKNOWN)\b\s?'
    gender_match = re.search(gender_pattern, text_for_entities, re.IGNORECASE)
    if gender_match:
        gender_tag = gender_match.group(1).upper()
        if gender_tag == "MALE": parsed_fields["gender"] = "Male"
        elif gender_tag == "FEMALE": parsed_fields["gender"] = "Female"
        else: parsed_fields["gender"] = "Unknown"
        text_for_entities = re.sub(gender_pattern, ' ', text_for_entities, count=1, flags=re.IGNORECASE).strip()

    # 3. Extract Age Group
    age_pattern = r'\s?\bAGE_([0-9]{1,2}_[0-9]{1,2}|[0-9]{1,2}PLUS|UNKNOWN|ERROR)\b\s?'
    age_match = re.search(age_pattern, text_for_entities, re.IGNORECASE)
    if age_match:
        age_tag_raw = age_match.group(1).upper()
        if age_tag_raw == "UNKNOWN" or age_tag_raw == "ERROR": parsed_fields["age_group"] = "Unknown"
        elif "PLUS" in age_tag_raw: parsed_fields["age_group"] = age_tag_raw.replace("PLUS", "+")
        elif "_" in age_tag_raw: parsed_fields["age_group"] = age_tag_raw.replace("_", "-")
        else: parsed_fields["age_group"] = age_tag_raw 
        text_for_entities = re.sub(age_pattern, ' ', text_for_entities, count=1, flags=re.IGNORECASE).strip()
    
    # 4. Extract Emotion
    emotion_pattern = r'\s?\bEMOTION_([A-Z_]+)\b\s?'
    emotion_match = re.search(emotion_pattern, text_for_entities, re.IGNORECASE)
    if emotion_match:
        emotion_tag_raw = emotion_match.group(1).upper()
        if emotion_tag_raw in ["SHORT_AUDIO", "UNKNOWN"]: parsed_fields["emotion"] = "Unknown"
        else: parsed_fields["emotion"] = emotion_tag_raw.replace("_", " ").capitalize()
        text_for_entities = re.sub(emotion_pattern, ' ', text_for_entities, count=1, flags=re.IGNORECASE).strip()

    parsed_fields["text_with_entities"] = re.sub(r'\s{2,}', ' ', text_for_entities).strip()
    if parsed_fields["text_with_entities"] in {"[NO_SPEECH]", "[TRANSCRIPTION_FAILED]", "[PROCESSING_ERROR]"}:
        # If the remaining text is a placeholder, it means original transcription was that.
        # The `task_name` would reflect NO_SPEECH or TRANSCRIPTION_FAILED if set correctly by the earlier logic.
        pass # Keep the placeholder in text_with_entities for these cases.
        
    return parsed_fields


def validate_paths(directory_path: str, output_jsonl_path: str) -> Tuple[Path, Path]:
    try: dir_path = Path(directory_path).resolve(strict=True)
    except Exception as e: raise HTTPException(status_code=400, detail=f"Invalid dir path: {e}")
    if not dir_path.is_dir(): raise HTTPException(status_code=404, detail=f"Dir not found: {dir_path}")
    try: output_path = Path(output_jsonl_path).resolve(); output_path.parent.mkdir(parents=True, exist_ok=True)
    except Exception as e: raise HTTPException(status_code=400, detail=f"Invalid output path: {e}")
    if output_path.is_dir(): raise HTTPException(status_code=400, detail=f"Output path is dir: {output_path}")
    if not os.access(output_path.parent, os.W_OK): raise HTTPException(status_code=403, detail=f"No write perm: {output_path.parent}")
    if output_path.exists(): logger.warning(f"Output file {output_path} exists and will be overwritten.")
    return dir_path, output_path

def discover_audio_files(dir_path: Path) -> List[Path]:
    try: files = [f for f in dir_path.iterdir() if f.is_file() and f.suffix.lower() in AUDIO_EXTENSIONS]; logger.info(f"Found {len(files)} audio files in {dir_path}"); return files
    except Exception as e: raise HTTPException(status_code=500, detail=f"Error scanning dir: {e}")

@app.post("/create_transcription_manifest/", response_model=ProcessResponse, summary="Create Transcription-Only Manifest")
async def create_transcription_manifest_endpoint(process_request: ProcessRequest):
    trans_model = process_request.transcription_model_choice
    if trans_model == TranscriptionModelChoice.whissle and not WHISSLE_CONFIGURED: raise HTTPException(status_code=400, detail="Whissle not configured.")
    if trans_model == TranscriptionModelChoice.gemini and not GEMINI_CONFIGURED: raise HTTPException(status_code=400, detail="Gemini for transcription not configured.")

=======
        
        # Ensure file is deleted after response
        try: await asyncio.to_thread(genai.delete_file, name=uploaded_file.name); uploaded_file = None
        except Exception as del_e: logger.warning(f"Could not delete Gemini resource {uploaded_file.name} after transcription: {del_e}")

        if response.candidates:
            try:
                if hasattr(response, 'text') and response.text is not None: transcription = response.text.strip()
                elif response.candidates[0].content.parts: transcription = "".join(part.text for part in response.candidates[0].content.parts).strip()
                else: return None, "Gemini response candidate found, but no text content."
                return transcription if transcription else "", None # Return empty string for no speech
            except (AttributeError, IndexError, ValueError, TypeError) as resp_e:
                return None, f"Error parsing Gemini transcription response: {resp_e}"
        else:
            error_message = f"No candidates from Gemini transcription for {audio_path.name}."
            if hasattr(response, 'prompt_feedback') and response.prompt_feedback:
                 feedback = getattr(response.prompt_feedback, 'block_reason_message', str(response.prompt_feedback))
                 error_message += f" Feedback: {feedback}"
            return None, error_message
    except Exception as e:
        if uploaded_file and hasattr(uploaded_file, 'name'):
            try: await asyncio.to_thread(genai.delete_file, name=uploaded_file.name)
            except Exception as del_e: logger.warning(f"Could not delete temp Gemini file {uploaded_file.name} after error: {del_e}")
        return None, f"Gemini API/SDK error during transcription: {type(e).__name__}: {e}"
    finally: # Redundant with above but good practice for ensuring cleanup
        if uploaded_file and hasattr(uploaded_file, 'name'):
             try: await asyncio.to_thread(genai.delete_file, name=uploaded_file.name)
             except Exception as del_e: logger.warning(f"Could not delete Gemini file {uploaded_file.name} in finally: {del_e}")


def get_annotation_prompt(texts_to_annotate: List[str]) -> str:
    """
    Generates the core prompt for BIO entity and utterance-level intent annotation.
    """
    all_entity_types_str = ", ".join(ENTITY_TYPES)
    all_intent_types_str = ", ".join(INTENT_TYPES)

    return f'''You are an expert linguistic annotator for English text.
You will receive a list of English sentences. Each sentence is a raw lowercase transcription.

Your task is crucial and requires precision. For each sentence, you must:
1.  **TOKENIZE:** Split the sentence into individual words (tokens).
2.  **ASSIGN BIO TAGS:** For each token, assign exactly one BIO tag according to the following rules:
    *   **ENTITY TAGS (Priority):** Identify entities using the provided `ENTITY_TYPES` list.
        *   `B-<ENTITY_TYPE>` for the *beginning* of an entity phrase (e.g., `B-PERSON_NAME`).
        *   `I-<ENTITY_TYPE>` for *inside* an entity phrase (e.g., `I-PERSON_NAME`).
    *   **UTTERANCE INTENT TAGS (Default/Fallback):** If a token is *not* part of any specific entity, it should be tagged to reflect the overall intent of the utterance.
        *   The first token of the sentence (if not an entity) should be `B-<UTTERANCE_INTENT>`.
        *   Subsequent non-entity tokens should be `I-<UTTERANCE_INTENT>`.
        *   The `<UTTERANCE_INTENT>` should be chosen from the `INTENT_TYPES` list.
    *   **IMPORTANT:** Ensure every token has a tag. If no specific entity or clear intent can be assigned, use `O` (Outside) for tokens.

3.  **EXTRACT INTENT:** In addition to tagging, determine and provide the single overall `intent` of the utterance as a separate field. This `intent` should be one of the `INTENT_TYPES`.

4.  **OUTPUT FORMAT (CRITICAL):** Return a JSON array of objects. Each object in the array must contain:
    *   `text`: The original lowercase input sentence (for verification purposes).
    *   `tokens`: A JSON array of the tokenized words.
    *   `tags`: A JSON array of the BIO tags, corresponding one-to-one with the `tokens` array.
    *   `intent`: A single string representing the overall utterance intent.

**ENTITY TYPES LIST (USE ONLY THESE FOR ENTITY TAGS):**
{json.dumps(ENTITY_TYPES, ensure_ascii=False, indent=2)}

**INTENT TYPES LIST (USE ONE FOR UTTERANCE INTENT AND FOR DEFAULT TAGS):**
{json.dumps(INTENT_TYPES, ensure_ascii=False, indent=2)}

**Example Input String 1 (with entities):**
"then if he becomes a champion, he's entitled to more money after that and champion end"

**CORRECT Example Output 1 (assuming intent is INFORM and "champion" is a PROJECT_NAME):**
```json
[
  {{
    "text": "then if he becomes a champion, he's entitled to more money after that and champion end",
    "tokens": ["then", "if", "he", "becomes", "a", "champion", ",", "he's", "entitled", "to", "more", "money", "after", "that", "and", "champion", "end"],
    "tags": ["B-INFORM", "I-INFORM", "I-INFORM", "I-INFORM", "I-INFORM", "B-PROJECT_NAME", "O", "I-INFORM", "I-INFORM", "I-INFORM", "I-INFORM", "I-INFORM", "I-INFORM", "I-INFORM", "I-INFORM", "B-PROJECT_NAME", "O"],
    "intent": "INFORM"
  }}
]
Sentences to Annotate Now:
{json.dumps(texts_to_annotate, ensure_ascii=False, indent=2)}
'''
async def annotate_text_structured_with_gemini(text_to_annotate: str) -> Tuple[Optional[List[str]], Optional[List[str]], Optional[str], Optional[str]]:
    """
    Annotates a single text string using Gemini to get structured BIO tags and intent.
    Returns (tokens, tags, intent, error_message).
    """
    if not GEMINI_CONFIGURED:
        return None, None, None, "Gemini API is not configured."
    if not text_to_annotate or text_to_annotate.isspace():
        return [], [], "NO_SPEECH_INPUT", None # Return empty lists and specific intent for empty input
    prompt = get_annotation_prompt([text_to_annotate.lower()])

    try:
        model = genai.GenerativeModel("models/gemini-1.5-flash") # Or your preferred Gemini model
        safety_settings = [
            {"category": "HARM_CATEGORY_HARASSMENT", "threshold": "BLOCK_NONE"},
            {"category": "HARM_CATEGORY_HATE_SPEECH", "threshold": "BLOCK_NONE"},
            {"category": "HARM_CATEGORY_SEXUALLY_EXPLICIT", "threshold": "BLOCK_NONE"},
            {"category": "HARM_CATEGORY_DANGEROUS_CONTENT", "threshold": "BLOCK_NONE"},
        ]
        response = await asyncio.to_thread(
            model.generate_content,
            prompt,
            generation_config=genai.types.GenerationConfig(
                response_mime_type="application/json", # Request JSON output
            ),
            safety_settings=safety_settings,
            request_options={'timeout': 120} # Increased timeout
        )

        if response.candidates:
            raw_json_output = response.text.strip()
            logger.debug(f"Gemini raw JSON output for BIO: {raw_json_output}")
            
            try:
                parsed_data_list = json.loads(raw_json_output)
                if not isinstance(parsed_data_list, list) or not parsed_data_list:
                    logger.error(f"Gemini BIO annotation did not return a list or returned an empty list: {raw_json_output}")
                    return None, None, None, "Gemini BIO: Invalid or empty list format"

                annotation_object = parsed_data_list[0] # Expecting one object for one input sentence

                tokens = annotation_object.get("tokens")
                tags = annotation_object.get("tags")
                intent = annotation_object.get("intent")

                if not (isinstance(tokens, list) and isinstance(tags, list) and isinstance(intent, str)):
                    logger.error(f"Gemini BIO: Invalid types for tokens, tags, or intent. Tokens: {type(tokens)}, Tags: {type(tags)}, Intent: {type(intent)}")
                    return None, None, None, "Gemini BIO: Type mismatch in parsed data"
                
                if len(tokens) != len(tags):
                    logger.error(f"Gemini BIO: Mismatch between token ({len(tokens)}) and tag ({len(tags)}) counts.")
                    return None, None, None, "Gemini BIO: Token/Tag count mismatch"
                    
                return tokens, tags, intent.upper(), None # Success
            except json.JSONDecodeError as json_e:
                logger.error(f"Gemini BIO annotation JSON decoding failed: {json_e}. Response: {raw_json_output}")
                return None, None, None, f"Gemini BIO: JSONDecodeError - {json_e}"
            except Exception as e:
                logger.error(f"Error parsing Gemini BIO annotation response: {e}. Response: {raw_json_output}")
                return None, None, None, f"Gemini BIO: Parsing error - {e}"
        else:
            error_message = f"No candidates from Gemini BIO annotation for text: {text_to_annotate[:100]}..."
            if hasattr(response, 'prompt_feedback') and response.prompt_feedback:
                feedback = getattr(response.prompt_feedback, 'block_reason_message', str(response.prompt_feedback))
                error_message += f" Feedback: {feedback}"
            logger.error(error_message)
            return None, None, None, error_message

    except Exception as e:
        logger.error(f"Gemini API/SDK error during BIO annotation: {type(e).__name__}: {e}", exc_info=True)
        return None, None, None, f"Gemini API/SDK error: {type(e).__name__}"


async def transcribe_with_deepgram_single(audio_path: Path) -> tuple[Optional[str], Optional[str]]:
    if not DEEPGRAM_CONFIGURED:
        return None, "Deepgram not configured."
    try:
        with open(audio_path, "rb") as audio_file:
            buffer_data = audio_file.read()
        options = PrerecordedOptions(
            model="nova-2",
            smart_format=True,
            diarize=False,
            language="en"
        )
        # Run synchronous Deepgram call in a thread to avoid blocking
        response = await asyncio.to_thread(
            DEEPGRAM_CLIENT.listen.prerecorded.v("1").transcribe_file,
            {"buffer": buffer_data, "mimetype": get_mime_type(audio_path)},
            options
        )
        transcript = response["results"]["channels"][0]["alternatives"][0]["transcript"]
        if not transcript:
            return "", None # Return empty string for no speech, no error
        return transcript, None
    except Exception as e:
        logger.error(f"Deepgram transcription error for {audio_path.name}: {e}")
        return None, f"Deepgram error: {str(e)}"


@app.post("/create_transcription_manifest/", response_model=ProcessResponse, summary="Create Transcription-Only Manifest")
async def create_transcription_manifest_endpoint(process_request: ProcessRequest):
    model_choice = process_request.model_choice
    if model_choice == ModelChoice.whissle and not WHISSLE_CONFIGURED: 
        raise HTTPException(status_code=400, detail="Whissle not configured.")
    if model_choice == ModelChoice.gemini and not GEMINI_CONFIGURED: 
        raise HTTPException(status_code=400, detail="Gemini not configured.")
    if model_choice == ModelChoice.deepgram and not DEEPGRAM_CONFIGURED:
        raise HTTPException(status_code=400, detail="Deepgram not configured.")
>>>>>>> 14eccdef
    dir_path, output_jsonl_path = validate_paths(process_request.directory_path, process_request.output_jsonl_path)
    audio_files = discover_audio_files(dir_path)
    if not audio_files:
<<<<<<< HEAD
        try: open(output_jsonl_path, "w").close(); return ProcessResponse(message="No audio files. Empty manifest created.", output_file=str(output_jsonl_path), processed_files=0, saved_records=0, errors=0)
        except IOError as e: raise HTTPException(status_code=500, detail=f"Failed to create empty output: {e}")
=======
        try:
            with open(output_jsonl_path, "w", encoding="utf-8") as _: pass
        except IOError as e: 
            raise HTTPException(status_code=500, detail=f"Failed to create empty output file: {e}")
        return ProcessResponse(message=f"No audio files. Empty manifest created.", output_file=str(output_jsonl_path), processed_files=0, saved_records=0, errors=0)
>>>>>>> 14eccdef

    processed, saved, errors = 0, 0, 0
    try:
        with open(output_jsonl_path, "w", encoding="utf-8") as outfile:
            for audio_file in audio_files:
                processed += 1; file_err, text, duration_val = None, None, None
                logger.info(f"--- Processing {audio_file.name} (Transcription Only: {trans_model.value}) ---")
                try:
<<<<<<< HEAD
                    duration_val = get_audio_duration(audio_file)
                    if trans_model == TranscriptionModelChoice.whissle: text, trans_err = await transcribe_with_whissle_single(audio_file)
                    else: text, trans_err = await transcribe_with_gemini_single(audio_file)
                    if trans_err: file_err = f"Transcription failed: {trans_err}"
                    elif text is None: file_err = "Transcription returned None."
                    else: text = text.strip()
                except Exception as e: file_err = f"Unexpected error: {type(e).__name__}: {e}"
                
                # Get specific model name
                transcription_model_name = trans_model.value
                
                record = TranscriptionJsonlRecord(audio_filepath=str(audio_file.resolve()), text=text, duration=duration_val, model_used_for_transcription=transcription_model_name, error=file_err)
                try: outfile.write(record.model_dump_json(exclude_none=True) + "\n")
                except Exception as write_e: file_err = f"{file_err or ''}; JSONL write error: {write_e}".strip('; ')
                if file_err: errors += 1
                else: saved += 1
                gc.collect()
    except IOError as e: raise HTTPException(status_code=500, detail=f"Failed to write output: {e}")
    return ProcessResponse(message=f"Processed {processed}/{len(audio_files)}. Saved: {saved}. Errors: {errors}.", output_file=str(output_jsonl_path), processed_files=processed, saved_records=saved, errors=errors)

@app.post("/create_annotated_manifest/", response_model=ProcessResponse, summary="Create Annotated Manifest (Custom Format)")
async def create_annotated_manifest_endpoint(process_request: ProcessRequest):
    trans_model = process_request.transcription_model_choice
    annot_provider = process_request.annotation_provider

    if trans_model == TranscriptionModelChoice.whissle and not WHISSLE_CONFIGURED: raise HTTPException(status_code=400, detail="Whissle (transcription) not configured.")
    if trans_model == TranscriptionModelChoice.gemini and not GEMINI_CONFIGURED: raise HTTPException(status_code=400, detail="Gemini (transcription) not configured.")
    if annot_provider == AnnotationModelProvider.gemini and not GEMINI_CONFIGURED: raise HTTPException(status_code=400, detail="Gemini (annotation) not configured.")
    if annot_provider == AnnotationModelProvider.ollama and not OLLAMA_CONFIGURED:
        raise HTTPException(status_code=400, detail=f"Ollama (annotation) not configured. Model: '{OLLAMA_MODEL_TO_USE or 'Not Set'}' at {OLLAMA_API_BASE_URL_ENV}.")

    missing_local_models = [m for m, loaded in [("Age/Gender", age_gender_model), ("Emotion", emotion_model)] if not loaded]
    if missing_local_models: logger.warning(f"Local models not loaded: {', '.join(missing_local_models)}. Predictions will be 'Unknown'.")
=======
                    duration = get_audio_duration(audio_file)
                    if model_choice == ModelChoice.whissle:
                        transcription_text, transcription_error = await transcribe_with_whissle_single(audio_file)
                    elif model_choice == ModelChoice.gemini:
                        transcription_text, transcription_error = await transcribe_with_gemini_single(audio_file)
                    else:  # Deepgram
                        transcription_text, transcription_error = await transcribe_with_deepgram_single(audio_file)
                    if transcription_error:
                        file_error = f"Transcription failed: {transcription_error}"
                    elif transcription_text is None: # Should only happen if a transcription function returns None, not ""
                        file_error = "Transcription returned None."
                    # transcription_text can be "" for no speech, which is fine
                except Exception as e:
                    file_error = f"Unexpected error: {type(e).__name__}: {e}"

                record = TranscriptionJsonlRecord(audio_filepath=str(audio_file.resolve()), text=transcription_text, duration=duration, model_used_for_transcription=model_choice.value, error=file_error)
                try: 
                    outfile.write(record.model_dump_json(exclude_none=True) + "\n")
                except Exception as write_e:
                    logger.error(f"Failed to write record for {audio_file.name}: {write_e}", exc_info=True)
                    if not file_error: 
                        file_error = f"JSONL write error: {write_e}"
                    else: 
                        file_error += f"; JSONL write error: {write_e}"
                if file_error: 
                    error_count += 1
                else: 
                    saved_records_count += 1
                gc.collect()
    except IOError as e: 
        raise HTTPException(status_code=500, detail=f"Failed to write output file: {e}")

    msg = f"Processed {processed_files_count}/{len(audio_files)}. Saved: {saved_records_count}. Errors: {error_count}."
    return ProcessResponse(message=msg, output_file=str(output_jsonl_path), processed_files=processed_files_count, saved_records=saved_records_count, errors=error_count)


@app.post("/create_annotated_manifest/", response_model=ProcessResponse, summary="Create Annotated Manifest")
async def create_annotated_manifest_endpoint(process_request: ProcessRequest):
    model_choice = process_request.model_choice
    if model_choice == ModelChoice.whissle and not WHISSLE_CONFIGURED:
        raise HTTPException(status_code=400, detail="Whissle not configured.")
    # Check if Gemini is required for entity/intent and configured
    requires_gemini_for_annotation = process_request.annotations and any(a in ["entity", "intent"] for a in process_request.annotations)
    if requires_gemini_for_annotation and not GEMINI_CONFIGURED:
        raise HTTPException(status_code=400, detail="Gemini not configured (required for entity/intent annotation).")

    # Check if Age/Gender/Emotion models are needed and loaded
    needs_age_gender = process_request.annotations and any(a in ["age", "gender"] for a in process_request.annotations)
    needs_emotion = process_request.annotations and "emotion" in process_request.annotations
>>>>>>> 14eccdef

    dir_path, output_jsonl_path = validate_paths(process_request.directory_path, process_request.output_jsonl_path)
    audio_files = discover_audio_files(dir_path)
    if not audio_files:
<<<<<<< HEAD
        try: open(output_jsonl_path, "w").close(); return ProcessResponse(message="No audio files. Empty manifest created.", output_file=str(output_jsonl_path), processed_files=0, saved_records=0, errors=0)
        except IOError as e: raise HTTPException(status_code=500, detail=f"Failed to create empty output: {e}")

    processed, saved, errors_count = 0, 0, 0
    try:
        with open(output_jsonl_path, "w", encoding="utf-8") as outfile:
            for audio_file in audio_files:
                processed += 1
                file_error_details: List[str] = []
                duration_val, audio_data, sr = None, None, None
                transcription_text, llm_annotated_text = None, None
                
                logger.info(f"--- Processing {audio_file.name} (Trans: {trans_model.value}, Annot: {annot_provider.value}) ---")
                
                try: # Main processing block for a single file
                    duration_val = get_audio_duration(audio_file)
                    audio_data, sr, load_err = load_audio(audio_file, TARGET_SAMPLE_RATE)
                    if load_err: file_error_details.append(load_err)
                    elif audio_data is None or sr != TARGET_SAMPLE_RATE: file_error_details.append("Audio load/SR mismatch.")

                    # 1. Transcription
                    if trans_model == TranscriptionModelChoice.whissle: transcription_text, trans_err = await transcribe_with_whissle_single(audio_file)
                    else: transcription_text, trans_err = await transcribe_with_gemini_single(audio_file)
                    if trans_err: file_error_details.append(f"Transcription: {trans_err}")
                    elif transcription_text is None: file_error_details.append("Transcription returned None.")
                    else: transcription_text = transcription_text.strip()

                    # 2. Local A/G/E predictions
                    age_pred_val, gender_idx_val, emotion_label_val = None, None, None
                    if audio_data is not None and sr == TARGET_SAMPLE_RATE:
                        if age_gender_model and emotion_model:
                            try:
                                age_pred_val, gender_idx_val, age_gender_err = await asyncio.to_thread(predict_age_gender, audio_data, TARGET_SAMPLE_RATE)
                                if age_gender_err: file_error_details.append(f"A/G_WARN: {age_gender_err}")
                                emotion_label_val, emotion_err = await asyncio.to_thread(predict_emotion, audio_data, TARGET_SAMPLE_RATE)
                                if emotion_err: file_error_details.append(f"EMO_WARN: {emotion_err}")
                            except Exception as pred_e: file_error_details.append(f"A/G/E Error: {pred_e}")
                        else: file_error_details.append("Skipped A/G/E (local models not loaded).")
                    elif not load_err: file_error_details.append("Skipped A/G/E (audio load issue).")
                    
                    age_gender_emotion_tags_for_llm = format_age_gender_emotion_tags_for_llm(age_pred_val, gender_idx_val, emotion_label_val)

                    # 3. LLM Annotation
                    if transcription_text is not None and transcription_text != "":
                        text_to_llm = f"{transcription_text} {age_gender_emotion_tags_for_llm}".strip()
                        llm_annotated_text, annot_err = await _annotate_text_llm_common(text_to_llm, annot_provider)
                        if annot_err: file_error_details.append(f"ANNOTATION_FAIL ({annot_provider.value}): {annot_err}")
                        # llm_annotated_text will contain the original text_to_llm if LLM failed, or the annotated version
                    elif transcription_text == "":
                        llm_annotated_text = f"[NO_SPEECH] {age_gender_emotion_tags_for_llm} INTENT_NO_SPEECH".strip()
                    else: # Transcription failed
                        llm_annotated_text = f"[TRANSCRIPTION_FAILED] {age_gender_emotion_tags_for_llm} INTENT_TRANSCRIPTION_FAILED".strip()
                
                except Exception as e: # Catch-all for unexpected errors during a file's processing
                    logger.error(f"Unexpected critical error processing {audio_file.name}: {e}", exc_info=True)
                    file_error_details.append(f"CRITICAL_ERROR: {type(e).__name__}: {e}")
                    # Ensure llm_annotated_text is a string for parsing, even if it's just a placeholder
                    if llm_annotated_text is None:
                        age_gender_emotion_tags_for_llm_fallback = format_age_gender_emotion_tags_for_llm(None, None, None) # Default tags
                        llm_annotated_text = f"[PROCESSING_ERROR] {age_gender_emotion_tags_for_llm_fallback} INTENT_PROCESSING_ERROR".strip()

                # 4. Parse final fields for CustomAnnotatedJsonlRecord
                parsed_output_fields = parse_custom_output_fields(llm_annotated_text)

                # Get specific model names where available
                transcription_model_name = trans_model.value
                annotation_model_name = annot_provider.value
                
                # If Ollama, include the specific model name
                if annot_provider == AnnotationModelProvider.ollama and OLLAMA_MODEL_TO_USE:
                    annotation_model_name = f"{annotation_model_name}:{OLLAMA_MODEL_TO_USE}"
                
                custom_record = CustomAnnotatedJsonlRecord(
                    audio_filepath=str(audio_file.resolve()),
                    text=parsed_output_fields["text_with_entities"],
                    duration=round(duration_val, 2) if duration_val is not None else None,
                    task_name=parsed_output_fields["task_name"],
                    gender=parsed_output_fields["gender"],
                    age_group=parsed_output_fields["age_group"],
                    emotion=parsed_output_fields["emotion"],
                    transcription_model=transcription_model_name,
                    annotation_model=annotation_model_name
                )
                
                try:
                    outfile.write(custom_record.model_dump_json(exclude_none=True) + "\n")
                    if not file_error_details: # Only count as saved if no processing errors occurred for this file
                        saved += 1
                    else: # If there were processing errors, count it as an error, even if written
                        errors_count +=1
                        logger.warning(f"File {audio_file.name} processed with errors: {'; '.join(file_error_details)}")
                except Exception as write_e:
                    logger.error(f"Failed to write record for {audio_file.name}: {write_e}", exc_info=True)
                    errors_count +=1 # Count write error
                
                del audio_data; gc.collect()
                if torch.cuda.is_available(): torch.cuda.empty_cache()
        
        logger.info(f"Finished full annotation. Processed {processed} files.")
    except IOError as e: raise HTTPException(status_code=500, detail=f"Failed to write output file: {e}")

    final_message = (
        f"Processed {processed}/{len(audio_files)} files. "
        f"Successfully saved records (no processing errors): {saved}. "
        f"Files with processing/write errors: {errors_count}."
    )
    return ProcessResponse(message=final_message, output_file=str(output_jsonl_path), processed_files=processed, saved_records=saved, errors=errors_count)
=======
        try:
            with open(output_jsonl_path, "w", encoding="utf-8") as _:
                pass
        except IOError as e:
            raise HTTPException(status_code=500, detail=f"Failed to create empty output file: {e}")
        return ProcessResponse(
            message="No audio files. Empty manifest created.",
            output_file=str(output_jsonl_path),
            processed_files=0,
            saved_records=0,
            errors=0
        )

    processed_files_count = 0
    saved_records_count = 0
    error_count = 0

    try:
        with open(output_jsonl_path, "w", encoding="utf-8") as outfile:
         for audio_file in audio_files:
            file_error_details: List[str] = []
            
            # Initialize data for the record
            record_data: Dict[str, Any] = {
                "audio_filepath": str(audio_file.resolve()),
                "task_name": "NER", # Set task name to "NER" as requested
            }

            logger.info(f"--- Processing {audio_file.name} (Selective Annotation) ---")
            processed_files_count += 1

            # 1. Get Duration
            record_data["duration"] = get_audio_duration(audio_file)

            # 2. Load Audio for A/G/E if requested
            audio_data: Optional[np.ndarray] = None
            sample_rate: Optional[int] = None
            if needs_age_gender or needs_emotion:
                audio_data, sample_rate, load_err = load_audio(audio_file, TARGET_SAMPLE_RATE)
                if load_err:
                    file_error_details.append(load_err)
                elif audio_data is None or sample_rate != TARGET_SAMPLE_RATE:
                    file_error_details.append("Audio load/SR mismatch for A/G/E.")
            
            # 3. Transcribe Audio
            transcription_text: Optional[str] = None
            transcription_error: Optional[str] = None
            if model_choice == ModelChoice.whissle:
                transcription_text, transcription_error = await transcribe_with_whissle_single(audio_file)
            elif model_choice == ModelChoice.gemini:
                transcription_text, transcription_error = await transcribe_with_gemini_single(audio_file)
            else: # Deepgram
                transcription_text, transcription_error = await transcribe_with_deepgram_single(audio_file)
            
            if transcription_error:
                file_error_details.append(f"Transcription: {transcription_error}")
                transcription_text = None # Mark as failed if error
            elif transcription_text is None:
                file_error_details.append("Transcription returned None.")
            
            # Store both original transcription and processed text
            record_data["original_transcription"] = transcription_text
            record_data["text"] = transcription_text  # For now, same as original; can be processed later

            # 4. Predict Age/Gender/Emotion if requested
            if (needs_age_gender or needs_emotion) and audio_data is not None and sample_rate == TARGET_SAMPLE_RATE:
                tasks = []
                if needs_age_gender:
                    if age_gender_model is None: file_error_details.append("A/G_WARN: Age/Gender model not loaded.")
                    else: tasks.append(asyncio.to_thread(predict_age_gender, audio_data, TARGET_SAMPLE_RATE))
                if needs_emotion:
                    if emotion_model is None: file_error_details.append("EMO_WARN: Emotion model not loaded.")
                    else: tasks.append(asyncio.to_thread(predict_emotion, audio_data, TARGET_SAMPLE_RATE))
                
                if tasks: # Only run gather if there are tasks
                    results = await asyncio.gather(*tasks, return_exceptions=True)

                    for result in results:
                        if isinstance(result, tuple) and len(result) == 3:  # Age/Gender result (age_pred, gender_idx, error)
                            age_pred, gender_idx, age_gender_err = result
                            if age_gender_err: file_error_details.append(f"A/G_WARN: {age_gender_err}")
                            else:
                                if "age" in process_request.annotations:
                                    try:
                                        actual_age = round(age_pred, 1)
                                        age_brackets: List[Tuple[float, str]] = [
                                            (18, "0-17"), (25, "18-24"), (35, "25-34"),
                                            (45, "35-44"), (55, "45-54"), (65, "55-64"),
                                            (float('inf'), "65+")
                                        ]
                                        age_group = "Unknown"
                                        for threshold, bracket in age_brackets:
                                            if actual_age < threshold:
                                                age_group = bracket
                                                break
                                        record_data["age_group"] = age_group
                                    except Exception as age_e:
                                        logger.error(f"Error formatting age_group: {age_e}")
                                        record_data["age_group"] = "Error"

                                if "gender" in process_request.annotations:
                                    gender_str = "Unknown"
                                    if gender_idx == 1: gender_str = "Male"
                                    elif gender_idx == 0: gender_str = "Female"
                                    record_data["gender"] = gender_str
                        elif isinstance(result, tuple) and len(result) == 2:  # Emotion result (emotion_label, error)
                            emotion_label, emotion_err = result
                            if emotion_err: file_error_details.append(f"EMO_WARN: {emotion_err}")
                            else:
                                if "emotion" in process_request.annotations:
                                    record_data["emotion"] = emotion_label.replace("_", " ").title() if emotion_label != "SHORT_AUDIO" else "Short Audio"
                                
            # 5. Annotate Entities/Intent with Gemini if requested and transcription exists
            if requires_gemini_for_annotation and transcription_text and transcription_text.strip() != "":
                tokens, tags, intent, gemini_anno_err = await annotate_text_structured_with_gemini(transcription_text)
                if gemini_anno_err:
                    file_error_details.append(f"GEMINI_ANNOTATION_FAIL: {gemini_anno_err}")
                    if "intent" in process_request.annotations: record_data["gemini_intent"] = "ANNOTATION_FAILED"
                else:
                    if "entity" in process_request.annotations: record_data["bio_annotation_gemini"] = BioAnnotation(tokens=tokens, tags=tags)
                    if "intent" in process_request.annotations: record_data["gemini_intent"] = intent # intent is already uppercase from the function
            elif requires_gemini_for_annotation: # If annotation requested but transcription is empty/failed
                if transcription_text == "":
                    if "intent" in process_request.annotations: record_data["gemini_intent"] = "NO_SPEECH"
                else: # transcription_text is None (transcription failed)
                    if "intent" in process_request.annotations: record_data["gemini_intent"] = "TRANSCRIPTION_FAILED"


            # Set final error message
            final_error_msg = "; ".join(file_error_details) if file_error_details else None
            record_data["error"] = final_error_msg

            # Create Pydantic record and write to file
            current_errors_before_write = error_count
            try:
                record = AnnotatedJsonlRecord(**record_data)
                outfile.write(record.model_dump_json(exclude_none=True) + "\n")
            except Exception as write_e:
                logger.error(f"Failed to write annotated record for {audio_file.name}: {write_e}", exc_info=True)
                if not final_error_msg: # If the error was *only* during write
                    final_error_msg = f"JSONL write error: {write_e}"
                if error_count == current_errors_before_write: # Ensure it's counted once
                     error_count += 1
            
            # Determine if record was truly successful (no processing errors, no write errors)
            if not final_error_msg:
                saved_records_count += 1
            elif error_count == current_errors_before_write and final_error_msg: # If processing errors caused error_count to increment already
                error_count += 1

            # Clean up GPU memory
            del audio_data
            gc.collect()
            if torch.cuda.is_available():
                torch.cuda.empty_cache()

        truly_successful_saves = saved_records_count # Renamed from previous calculation
        final_message = (
            f"Processed {processed_files_count}/{len(audio_files)} files for selective annotation. "
            f"{truly_successful_saves} records successfully saved (no internal errors). "
            f"{error_count} files encountered errors or warnings (check 'error' field in JSONL)."
        )
        return ProcessResponse(
            message=final_message,
            output_file=str(output_jsonl_path),
            processed_files=processed_files_count,
            saved_records=truly_successful_saves,
            errors=error_count
        )
    except IOError as e:
        raise HTTPException(status_code=500, detail=f"Failed to write output file: {e}")

>>>>>>> 14eccdef

@app.get("/status", summary="API Status")
async def get_status():
    return {
<<<<<<< HEAD
        "message": "Welcome to the Audio Processing API v1.6.0",
=======
        "message": "Welcome to the Audio Processing API v1.5.0",
>>>>>>> 14eccdef
        "docs_url": "/docs", "html_interface": "/",
        "endpoints": { "transcription_only": "/create_transcription_manifest/", "full_annotation": "/create_annotated_manifest/" },
        "transcription_models": { 
            "gemini_configured": GEMINI_CONFIGURED, 
            "gemini_model": "gemini-1.5-flash" if GEMINI_CONFIGURED else "N/A",
            "whissle_available": WHISSLE_AVAILABLE, 
            "whissle_configured": WHISSLE_CONFIGURED,
            "whissle_model": "en-US-0.6b" if WHISSLE_CONFIGURED else "N/A"
        },
        "annotation_providers": { 
            "gemini_configured": GEMINI_CONFIGURED, 
            "gemini_model": "gemini-1.5-pro-latest" if GEMINI_CONFIGURED else "N/A",
            "ollama_sdk_available": OLLAMA_SDK_AVAILABLE, 
            "ollama_configured": OLLAMA_CONFIGURED, 
            "ollama_model_used": OLLAMA_MODEL_TO_USE if OLLAMA_CONFIGURED else "N/A", 
            "ollama_api_base_url": OLLAMA_API_BASE_URL_ENV
        },
        "local_prediction_models": { 
            "age_gender_model_loaded": age_gender_model is not None, 
            "age_gender_model_name": "audeering/wav2vec2-large-robust-6-ft-age-gender" if age_gender_model is not None else "N/A",
            "emotion_model_loaded": emotion_model is not None,
            "emotion_model_name": "superb/hubert-large-superb-er" if emotion_model is not None else "N/A"
        },
        "compute_device": str(device)
    }


if __name__ == "__main__":
    script_dir = Path(__file__).parent.resolve()
    fastapi_script_name = Path(__file__).stem
    app_module_string = f"{fastapi_script_name}:app"
    host, port, reload_flag = os.getenv("HOST", "127.0.0.1"), int(os.getenv("PORT", "8000")), os.getenv("RELOAD", "true").lower() == "true"
    log_level = "info"
    logger.info(f"Starting FastAPI server for '{app_module_string}' on {host}:{port} (Reload: {reload_flag}, Log: {log_level.upper()})")
    logger.info(f"Docs: http://{host}:{port}/docs, UI: http://{host}:{port}/")
    uvicorn.run(app_module_string, host=host, port=port, reload=reload_flag, reload_dirs=[str(script_dir)] if reload_flag else None, log_level=log_level)<|MERGE_RESOLUTION|>--- conflicted
+++ resolved
@@ -27,15 +27,12 @@
     File, UploadFile, Form, Query
 )
 from fastapi.responses import JSONResponse
-<<<<<<< HEAD
-from pydantic import BaseModel, Field, HttpUrl
-=======
 from fastapi.middleware.cors import CORSMiddleware
 from pydantic import BaseModel, Field as PydanticField
->>>>>>> 14eccdef
 import uvicorn
 
 from dotenv import load_dotenv
+
 
 import torch.nn as nn
 from transformers import (
@@ -56,25 +53,7 @@
     WHISSLE_AVAILABLE = False
     class WhissleClient: pass # Dummy class
 
-<<<<<<< HEAD
-try:
-    from ollama import chat
-    OLLAMA_SDK_AVAILABLE = True
-except ImportError:
-    print("Warning: Ollama SDK not found or failed to import. Ollama model will be unavailable.")
-    OLLAMA_SDK_AVAILABLE = False
-    # Define a dummy chat function for when Ollama is not available
-    def chat(model, messages, stream=False): 
-        raise Exception("Ollama SDK not available")
-    class ollama:
-        class APIError(Exception): pass
-        class ResponseError(APIError): pass
-
-
-load_dotenv()
-=======
 load_dotenv('/home/dchauhan/workspace/meta-asr/applications/.env')
->>>>>>> 14eccdef
 
 # Configure logging
 logging.basicConfig(level=logging.INFO, format='%(asctime)s - %(levelname)s - %(module)s - %(funcName)s - %(message)s')
@@ -83,20 +62,9 @@
 # --- Constants and Globals ---
 GOOGLE_API_KEY = os.getenv("GOOGLE_API_KEY")
 WHISSLE_AUTH_TOKEN = os.getenv("WHISSLE_AUTH_TOKEN")
-<<<<<<< HEAD
-OLLAMA_API_BASE_URL_ENV = os.getenv("OLLAMA_API_BASE_URL", "http://localhost:11434")
-OLLAMA_MODEL_NAME_ENV = os.getenv("OLLAMA_MODEL_NAME")
-
-
-=======
 DEEPGRAM_API_KEY = os.getenv("DEEPGRAM_API_KEY")
->>>>>>> 14eccdef
 GEMINI_CONFIGURED = False
 WHISSLE_CONFIGURED = False
-OLLAMA_CONFIGURED = False
-OLLAMA_MODEL_TO_USE: Optional[str] = None
-
-
 AUDIO_EXTENSIONS = ['.wav', '.mp3', '.flac', '.ogg', '.m4a']
 TARGET_SAMPLE_RATE = 16000
 
@@ -134,11 +102,6 @@
 # --- Initialize FastAPI ---
 app = FastAPI(
     title="Audio Processing API",
-<<<<<<< HEAD
-    description="Transcribes audio, optionally predicts Age/Gender/Emotion, annotates Intent/Entities "
-                "(using Gemini or Ollama), and saves results to a JSONL manifest file with custom format.",
-    version="1.6.0" # Incremented version for new output format
-=======
     description="Transcribes audio, optionally predicts Age/Gender/Emotion, annotates Intent/Entities, "
                 "and saves results to a JSONL manifest file.",
     version="1.5.0" # Incremented version for new output format
@@ -151,10 +114,9 @@
     allow_credentials=True,
     allow_methods=["*"],  # Allow all methods (GET, POST, etc.)
     allow_headers=["*"],  # Allow all headers
->>>>>>> 14eccdef
 )
 
-# --- Model Loading (Age/Gender, Emotion) ---
+# --- Model Loading ---
 age_gender_model = None
 age_gender_processor = None
 emotion_model = None
@@ -162,6 +124,7 @@
 
 current_file_path = Path(__file__).parent
 static_dir = current_file_path / "static"
+
 app.mount("/static", StaticFiles(directory=static_dir), name="static")
 
 @app.get("/", include_in_schema=False)
@@ -225,7 +188,6 @@
 except Exception as e:
     logger.error(f"Failed to load Emotion model: {e}", exc_info=True)
 
-# --- API Configurations (Gemini, Whissle, Ollama) ---
 if GOOGLE_API_KEY:
     try:
         genai.configure(api_key=GOOGLE_API_KEY)
@@ -242,29 +204,7 @@
 elif WHISSLE_AVAILABLE:
     logger.warning("Warning: WHISSLE_AUTH_TOKEN environment variable not set. Whissle model will be unavailable.")
 
-if OLLAMA_SDK_AVAILABLE:
-    if OLLAMA_MODEL_NAME_ENV:
-        OLLAMA_MODEL_TO_USE = OLLAMA_MODEL_NAME_ENV
-        try:
-            # Simple test to verify the model exists
-            test_response = chat(
-                model=OLLAMA_MODEL_TO_USE,
-                messages=[{'role': 'user', 'content': 'test'}]
-            )
-            logger.info(f"Ollama configured and verified with model '{OLLAMA_MODEL_TO_USE}' at '{OLLAMA_API_BASE_URL_ENV}'.")
-            OLLAMA_CONFIGURED = True
-        except Exception as e: 
-            logger.error(f"Failed to verify Ollama with model '{OLLAMA_MODEL_TO_USE}' at '{OLLAMA_API_BASE_URL_ENV}': {e}")
-            OLLAMA_CONFIGURED = False
-    else:
-        logger.warning("Warning: OLLAMA_MODEL_NAME environment variable not set. Ollama features will be unavailable.")
-        OLLAMA_CONFIGURED = False 
-else:
-    logger.warning("Warning: Ollama SDK not installed. Ollama features will be unavailable.")
-    OLLAMA_CONFIGURED = False 
-
-# --- Pydantic Models ---
-class TranscriptionModelChoice(str, Enum):
+class ModelChoice(str, Enum):
     gemini = "gemini"
     whissle = "whissle"
     deepgram = "deepgram"
@@ -282,24 +222,7 @@
 else:
     logger.warning("Deepgram API key not set. Deepgram transcription disabled.")
 
-class AnnotationModelProvider(str, Enum):
-    gemini = "gemini"
-    ollama = "ollama"
-
 class ProcessRequest(BaseModel):
-<<<<<<< HEAD
-    directory_path: str = Field(..., description="Absolute path to the directory containing audio files.", example="/path/to/audio")
-    output_jsonl_path: str = Field(..., description="Absolute path for the output JSONL manifest file.", example="/path/to/output/results.jsonl")
-    transcription_model_choice: TranscriptionModelChoice = Field(default=TranscriptionModelChoice.gemini, description="Choice of transcription model.")
-    annotation_provider: AnnotationModelProvider = Field(default=AnnotationModelProvider.gemini, description="Choice of annotation provider.")
-
-class ProcessResponse(BaseModel):
-    message: str
-    output_file: str
-    processed_files: int
-    saved_records: int
-    errors: int
-=======
     directory_path: str = PydanticField(..., description="Absolute path to the directory containing audio files.", example="/path/to/audio")
     model_choice: ModelChoice = PydanticField(..., description="The transcription model to use.")
     output_jsonl_path: str = PydanticField(..., description="Absolute path for the output JSONL file.", example="/path/to/output/results.jsonl")
@@ -308,34 +231,14 @@
         description="List of annotations to include (age, gender, emotion, entity, intent).",
         example=["age", "gender", "emotion", "entity", "intent"] # Added entity and intent to example
     )
->>>>>>> 14eccdef
-
-class TranscriptionJsonlRecord(BaseModel): # For transcription-only endpoint
+
+class TranscriptionJsonlRecord(BaseModel):
     audio_filepath: str
     text: Optional[str] = None
     duration: Optional[float] = None
     model_used_for_transcription: str
     error: Optional[str] = None
 
-<<<<<<< HEAD
-class CustomAnnotatedJsonlRecord(BaseModel): 
-    audio_filepath: str
-    text: Optional[str] = Field(None, description="Transcription with ENTITY tags only")
-    duration: Optional[float] = None
-    task_name: Optional[str] = Field(None, description="Extracted from INTENT_ tag (e.g., INFORM, REQUEST_INFO)")
-    gender: Optional[str] = Field(None, description="Predicted gender (e.g., Male, Female, Unknown)")
-    age_group: Optional[str] = Field(None, description="Predicted age group (e.g., 18-24, 65+)")
-    emotion: Optional[str] = Field(None, description="Predicted emotion (e.g., Happy, Neutral, Unknown)")
-    transcription_model: str = Field(..., description="The model used for transcription (e.g., gemini, whissle)")
-    annotation_model: str = Field(..., description="The model used for annotation (e.g., gemini, ollama)")
-
-# --- Utility Functions ---
-def load_audio(audio_path: Path, target_sr: int = TARGET_SAMPLE_RATE) -> Tuple[Optional[np.ndarray], Optional[int], Optional[str]]:
-    try:
-        audio, sr = sf.read(str(audio_path), dtype='float32')
-        if audio.ndim > 1: audio = np.mean(audio, axis=1)
-        if sr != target_sr: audio = resampy.resample(audio, sr, target_sr); sr = target_sr
-=======
 # New Pydantic model for BIO annotation structure
 class BioAnnotation(BaseModel):
     tokens: List[str]
@@ -396,25 +299,33 @@
         if sr != target_sr:
             audio = resampy.resample(audio, sr, target_sr)
             sr = target_sr
->>>>>>> 14eccdef
         return audio, sr, None
     except Exception as e:
         logger.error(f"Error loading audio file {audio_path}: {e}", exc_info=False)
         return None, None, f"Failed to load audio: {type(e).__name__}"
 
 def get_audio_duration(audio_path: Path) -> Optional[float]:
-    try: return sf.info(str(audio_path)).duration
+    try:
+        info = sf.info(str(audio_path))
+        return info.duration
     except Exception:
-        try: return librosa.get_duration(path=str(audio_path))
-        except Exception as le: logger.error(f"Failed to get duration for {audio_path.name}: {le}", exc_info=False); return None
+        try:
+            duration = librosa.get_duration(path=str(audio_path))
+            return duration
+        except Exception as le:
+             logger.error(f"Failed to get duration for {audio_path.name}: {le}", exc_info=False)
+             return None
 
 def predict_age_gender(audio_data: np.ndarray, sampling_rate: int) -> Tuple[Optional[float], Optional[int], Optional[str]]:
-    if age_gender_model is None or age_gender_processor is None: return None, None, "Age/Gender model not loaded."
-    if audio_data is None or len(audio_data) == 0: return None, None, "Empty audio data for Age/Gender."
+    if age_gender_model is None or age_gender_processor is None:
+        return None, None, "Age/Gender model not loaded."
+    if audio_data is None or len(audio_data) == 0:
+        return None, None, "Empty audio data provided for Age/Gender."
     try:
         inputs = age_gender_processor(audio_data, sampling_rate=sampling_rate, return_tensors="pt", padding=True)
         input_values = inputs.input_values.to(device)
-        with torch.no_grad(): outputs = age_gender_model(input_values)
+        with torch.no_grad():
+            outputs = age_gender_model(input_values)
         age_pred = outputs[1].detach().cpu().numpy().flatten()[0]
         gender_logits = outputs[2].detach().cpu().numpy()
         gender_pred_idx = np.argmax(gender_logits, axis=1)[0]
@@ -424,53 +335,43 @@
         return None, None, f"Age/Gender prediction failed: {type(e).__name__}"
 
 def predict_emotion(audio_data: np.ndarray, sampling_rate: int) -> Tuple[Optional[str], Optional[str]]:
-    if emotion_model is None or emotion_feature_extractor is None: return None, "Emotion model not loaded."
-    if audio_data is None or len(audio_data) == 0: return None, "Empty audio data for Emotion."
-    if len(audio_data) < int(sampling_rate * 0.1): return "SHORT_AUDIO", None
+    if emotion_model is None or emotion_feature_extractor is None:
+        return None, "Emotion model not loaded."
+    if audio_data is None or len(audio_data) == 0:
+        return None, "Empty audio data provided for Emotion."
+    min_length = int(sampling_rate * 0.1)
+    if len(audio_data) < min_length:
+        return "SHORT_AUDIO", None
     try:
         inputs = emotion_feature_extractor(audio_data, sampling_rate=sampling_rate, return_tensors="pt", padding=True)
         inputs = {key: val.to(device) for key, val in inputs.items()}
-        with torch.no_grad(): outputs = emotion_model(**inputs)
-        predicted_class_idx = torch.argmax(outputs.logits, dim=-1).item()
+        with torch.no_grad():
+            outputs = emotion_model(**inputs)
+        logits = outputs.logits
+        predicted_class_idx = torch.argmax(logits, dim=-1).item()
         emotion_label = emotion_model.config.id2label.get(predicted_class_idx, "UNKNOWN_EMOTION")
         return emotion_label, None
     except Exception as e:
         logger.error(f"Error during Emotion prediction: {e}", exc_info=False)
         return None, f"Emotion prediction failed: {type(e).__name__}"
 
-<<<<<<< HEAD
-def format_age_gender_emotion_tags_for_llm(age: Optional[float], gender_idx: Optional[int], emotion_label: Optional[str]) -> str:
-    # This function prepares tags to be *sent* to the LLM for preservation
-    tags = []
-    if age is not None:
-        try:
-            actual_age = round(age, 1)
-            age_brackets = [(18, "0_17"), (25, "18_24"), (35, "25_34"), (45, "35_44"), (55, "45_54"), (65, "55_64"), (float('inf'), "65PLUS")]
-            age_tag = next((bracket for threshold, bracket in age_brackets if actual_age < threshold), "UNKNOWN")
-            tags.append(f"AGE_{age_tag}")
-        except Exception: tags.append("AGE_ERROR")
-    else: tags.append("AGE_UNKNOWN")
-
-    if gender_idx == 1: tags.append("GENDER_MALE")
-    elif gender_idx == 0: tags.append("GENDER_FEMALE")
-    else: tags.append("GENDER_UNKNOWN")
-
-    if emotion_label and emotion_label != "SHORT_AUDIO": tags.append(f"EMOTION_{emotion_label.upper().replace(' ', '_')}")
-    elif emotion_label == "SHORT_AUDIO": tags.append("EMOTION_SHORT_AUDIO")
-    else: tags.append("EMOTION_UNKNOWN")
-    return " ".join(tags)
-
-=======
->>>>>>> 14eccdef
 async def transcribe_with_whissle_single(audio_path: Path, model_name="en-US-0.6b") -> tuple[Optional[str], Optional[str]]:
-    if not WHISSLE_CONFIGURED: return None, "Whissle is not configured."
+    if not WHISSLE_CONFIGURED:
+        return None, "Whissle is not configured."
     try:
         whissle_client = WhissleClient(auth_token=WHISSLE_AUTH_TOKEN)
         response = await whissle_client.speech_to_text(str(audio_path), model_name=model_name)
-        if isinstance(response, dict): text = response.get('text'); return (text.strip(), None) if text else (None, response.get('error') or response.get('message', 'Unknown Whissle API error'))
-        elif hasattr(response, 'transcript') and isinstance(response.transcript, str): return response.transcript.strip(), None
+        if isinstance(response, dict):
+             text = response.get('text')
+             if text is not None: return text.strip(), None
+             else:
+                 error_detail = response.get('error') or response.get('message', 'Unknown Whissle API error structure')
+                 return None, f"Whissle API error: {error_detail}"
+        elif hasattr(response, 'transcript') and isinstance(response.transcript, str):
+            return response.transcript.strip(), None
         else: return None, f"Unexpected Whissle response format: {type(response)}"
-    except Exception as e: return None, f"Whissle SDK error: {type(e).__name__}: {e}"
+    except Exception as e:
+        return None, f"Whissle SDK error: {type(e).__name__}: {e}"
 
 def get_mime_type(audio_file_path: Path) -> str:
     ext = audio_file_path.suffix.lower()
@@ -479,205 +380,25 @@
 
 async def transcribe_with_gemini_single(audio_path: Path) -> tuple[Optional[str], Optional[str]]:
     if not GEMINI_CONFIGURED: return None, "Gemini API is not configured."
-    try: model = genai.GenerativeModel("models/gemini-1.5-flash")
+    model_name = "models/gemini-1.5-flash" # Or "models/gemini-1.5-pro" for higher quality potential
+    try: model = genai.GenerativeModel(model_name)
     except Exception as e: return None, f"Error initializing Gemini model: {e}"
+
+    mime_type = get_mime_type(audio_path)
     uploaded_file = None
     try:
-        uploaded_file = await asyncio.to_thread(genai.upload_file, path=str(audio_path), mime_type=get_mime_type(audio_path))
-        while uploaded_file.state.name == "PROCESSING": await asyncio.sleep(2); uploaded_file = await asyncio.to_thread(genai.get_file, name=uploaded_file.name)
-        if uploaded_file.state.name != "ACTIVE": err_msg = f"Gemini file processing failed: {uploaded_file.state.name}"; return None, err_msg
-        prompt = "Transcribe audio. Provide only spoken text. If no speech, return empty string."
+        uploaded_file = await asyncio.to_thread(genai.upload_file, path=str(audio_path), mime_type=mime_type)
+        while uploaded_file.state.name == "PROCESSING":
+            await asyncio.sleep(2)
+            uploaded_file = await asyncio.to_thread(genai.get_file, name=uploaded_file.name)
+        if uploaded_file.state.name != "ACTIVE":
+            error_msg = f"Gemini file processing failed for {audio_path.name}. State: {uploaded_file.state.name}"
+            try: await asyncio.to_thread(genai.delete_file, name=uploaded_file.name)
+            except Exception as del_e: logger.warning(f"Could not delete failed Gemini resource {uploaded_file.name}: {del_e}")
+            return None, error_msg
+
+        prompt = "Transcribe the audio accurately. Provide only the spoken text. If no speech is detected, return an empty string."
         response = await asyncio.to_thread(model.generate_content, [prompt, uploaded_file], request_options={'timeout': 300})
-<<<<<<< HEAD
-        if response.candidates:
-            transcription = "".join(part.text for part in response.candidates[0].content.parts if hasattr(part, 'text')).strip()
-            return transcription if transcription else "", None
-        else: return None, f"No candidates from Gemini. Feedback: {getattr(response.prompt_feedback, 'block_reason_message', str(response.prompt_feedback)) if hasattr(response, 'prompt_feedback') else 'N/A'}"
-    except Exception as e: return None, f"Gemini transcription error: {type(e).__name__}: {e}"
-    finally:
-        if uploaded_file and hasattr(uploaded_file, 'name'):
-            try: await asyncio.to_thread(genai.delete_file, name=uploaded_file.name)
-            except Exception as del_e: logger.warning(f"Could not delete Gemini file {uploaded_file.name}: {del_e}")
-
-def remove_existing_tags(text: str) -> str: # For preparing LLM input
-    if not isinstance(text, str): return text
-    preserve_patterns = [ r'\bAGE_[A-Z0-9_]+\b', r'\bGENDER_(MALE|FEMALE|OTHER|UNKNOWN)\b', r'\bEMOTION_[A-Z_]+\b', r'\bSPEAKER_CHANGE\b', r'ENTITY_[A-Z0-9_]+\s+[\s\S]*?\s+END\b' ]
-    preserved_tags_map, placeholder_count = {}, 0
-    def replace_with_placeholder(match): nonlocal placeholder_count; tag_content, placeholder = match.group(0), f"__P_{placeholder_count}__"; preserved_tags_map[placeholder] = tag_content; placeholder_count += 1; return f" {placeholder} "
-    temp_text = text
-    for pattern in preserve_patterns: temp_text = re.sub(pattern, replace_with_placeholder, temp_text, flags=re.IGNORECASE)
-    cleaned = re.sub(r'\s*INTENT_[A-Z_0-9]+\s*', ' ', temp_text, flags=re.IGNORECASE)
-    cleaned = re.sub(r'\bNER_\w+\s*', ' ', cleaned, flags=re.IGNORECASE)
-    for placeholder, original in preserved_tags_map.items(): cleaned = cleaned.replace(f" {placeholder} ", f" {original} ")
-    return re.sub(r'\s{2,}', ' ', cleaned).strip()
-
-def fix_end_tags(text: str) -> str: # For LLM output cleanup
-    if not isinstance(text, str): return text
-    text = re.sub(r'(ENTITY_[A-Z0-9_]+)\s+([A-Z0-9])\s+END\b', r'\1\2 END', text, flags=re.IGNORECASE)
-    text = re.sub(r'(\S)END\b', r'\1 END', text, flags=re.IGNORECASE)
-    text = re.sub(r'\b(ENTITY_[A-Z0-9_]+)(\S)', r'\1 \2', text, flags=re.IGNORECASE)
-    text = re.sub(r'(\S)(INTENT_[A-Z_0-9]+\b)', r'\1 \2', text, flags=re.IGNORECASE)
-    text = re.sub(r'\bEND(\S)', r'END \1', text, flags=re.IGNORECASE)
-    return re.sub(r'\s{2,}', ' ', text).strip()
-
-_entity_list_json_str = """["PERSON_NAME", "ORGANIZATION", "LOCATION", "ADDRESS", "CITY", "STATE", "COUNTRY", "ZIP_CODE", "CURRENCY", "PRICE", "DATE", "TIME", "DURATION", "APPOINTMENT_DATE", "APPOINTMENT_TIME", "NUMBER", "DEADLINE", "DELIVERY_DATE", "DELIVERY_TIME", "EVENT", "MEETING", "TASK", "PROJECT_NAME", "ACTION_ITEM", "PRIORITY", "FEEDBACK", "REVIEW", "RATING", "COMPLAINT", "QUESTION", "RESPONSE", "NOTIFICATION_TYPE", "AGENDA", "REMINDER", "NOTE", "RECORD", "ANNOUNCEMENT", "UPDATE", "SCHEDULE", "BOOKING_REFERENCE", "APPOINTMENT_NUMBER", "ORDER_NUMBER", "INVOICE_NUMBER", "PAYMENT_METHOD", "PAYMENT_AMOUNT", "BANK_NAME", "ACCOUNT_NUMBER", "CREDIT_CARD_NUMBER", "TAX_ID", "SOCIAL_SECURITY_NUMBER", "DRIVER'S_LICENSE", "PASSPORT_NUMBER", "INSURANCE_PROVIDER", "POLICY_NUMBER", "INSURANCE_PLAN", "CLAIM_NUMBER", "POLICY_HOLDER", "BENEFICIARY", "RELATIONSHIP", "EMERGENCY_CONTACT", "PROJECT_PHASE", "VERSION", "DEVELOPMENT_STAGE", "DEVICE_NAME", "OPERATING_SYSTEM", "SOFTWARE_VERSION", "BRAND", "MODEL_NUMBER", "LICENSE_PLATE", "VEHICLE_MAKE", "VEHICLE_MODEL", "VEHICLE_TYPE", "FLIGHT_NUMBER", "HOTEL_NAME", "ROOM_NUMBER", "TRANSACTION_ID", "TICKET_NUMBER", "SEAT_NUMBER", "GATE", "TERMINAL", "TRANSACTION_TYPE", "PAYMENT_STATUS", "PAYMENT_REFERENCE", "INVOICE_STATUS", "SYMPTOM", "DIAGNOSIS", "MEDICATION", "DOSAGE", "ALLERGY", "PRESCRIPTION", "TEST_NAME", "TEST_RESULT", "MEDICAL_RECORD", "HEALTH_STATUS", "HEALTH_METRIC", "VITAL_SIGN", "DOCTOR_NAME", "HOSPITAL_NAME", "DEPARTMENT", "WARD", "CLINIC_NAME", "WEBSITE", "URL", "IP_ADDRESS", "MAC_ADDRESS", "USERNAME", "PASSWORD", "LANGUAGE", "CODE_SNIPPET", "DATABASE_NAME", "API_KEY", "WEB_TOKEN", "URL_PARAMETER", "SERVER_NAME", "ENDPOINT", "DOMAIN", "PRODUCT", "SERVICE", "CATEGORY", "BRAND_NAME", "ORDER_STATUS", "DELIVERY_METHOD", "RETURN_STATUS", "WARRANTY_PERIOD", "CANCELLATION_REASON", "REFUND_AMOUNT", "EXCHANGE_ITEM", "GIFT_OPTION", "GIFT_MESSAGE", "FOOD_ITEM", "DRINK_ITEM", "CUISINE", "MENU_ITEM", "RECIPE", "INGREDIENT", "DISH_NAME", "PORTION_SIZE", "COOKING_TIME", "PREPARATION_METHOD", "NATIONALITY", "RELIGION", "MARITAL_STATUS", "OCCUPATION", "EDUCATION_LEVEL", "DEGREE", "SKILL", "EXPERIENCE", "YEARS_OF_EXPERIENCE", "CERTIFICATION", "MEASUREMENT", "DISTANCE", "WEIGHT", "HEIGHT", "VOLUME", "TEMPERATURE", "SPEED", "CAPACITY", "DIMENSION", "AREA", "SHAPE", "COLOR", "MATERIAL", "TEXTURE", "PATTERN", "STYLE", "WEATHER_CONDITION", "TEMPERATURE_SETTING", "HUMIDITY_LEVEL", "WIND_SPEED", "RAIN_INTENSITY", "AIR_QUALITY", "POLLUTION_LEVEL", "UV_INDEX", "QUESTION_TYPE", "REQUEST_TYPE", "SUGGESTION_TYPE", "ALERT_TYPE", "REMINDER_TYPE", "STATUS", "ACTION", "COMMAND", "USER_HANDLE", "EMAIL_ADDRESS", "PHONE_NUMBER", "IPV4_ADDRESS", "IPV6_ADDRESS", "GPS_COORDINATE", "LATITUDE", "LONGITUDE", "GEOLOCATION", "STREET_NAME", "BUILDING_NUMBER", "FLOOR_NUMBER", "BUSINESS_NAME", "MODEL", "SERIAL_NUMBER", "IMEI", "IMSI", "DEVICE_ID", "OS_VERSION", "FILE_PATH", "FILE_NAME", "FILE_EXTENSION", "DOCUMENT_TITLE", "DOCUMENT_ID", "LEGAL_ENTITY", "TAX_DOCUMENT", "BILLING_ADDRESS", "SHIPPING_ADDRESS", "COUPON_CODE", "LOYALTY_CARD_NUMBER", "PRODUCT_ID", "SKU", "BARCODE", "QR_CODE", "TRANSACTION_CODE", "EVENT_ID", "SESSION_ID", "ACTION_ID", "CLICK_POSITION", "SCROLL_DEPTH", "VIDEO_ID", "AUDIO_TRACK", "SUBTITLE_LANGUAGE", "CHAPTER_TITLE", "CHAPTER_NUMBER", "EPISODE_NUMBER", "MOVIE_TITLE", "DIRECTOR_NAME", "ACTOR_NAME", "BOOK_TITLE", "AUTHOR_NAME", "PUBLISHER", "ISBN", "ISSN", "COURSE_NAME", "INSTRUCTOR_NAME", "STUDENT_ID", "GRADE", "CLASSROOM_NUMBER", "SCHOOL_NAME", "DEGREE_PROGRAM", "MAJOR", "MINOR", "CERTIFICATE_NAME", "EXAM_SCORE", "CERTIFICATION_ID", "TRAINING_PROGRAM", "PLATFORM", "APPLICATION", "SOFTWARE_PACKAGE", "API_ENDPOINT", "SERVICE_NAME", "SERVER_IP", "DATABASE_TABLE", "QUERY", "ERROR_CODE", "LOG_LEVEL", "SESSION_DURATION", "BROWSER_TYPE", "DEVICE_TYPE"]"""
-_parsed_entity_list = json.loads(_entity_list_json_str)
-_entity_list_for_prompt_str = ", ".join(f'"{entity}"' for entity in _parsed_entity_list)
-
-def _build_annotation_prompt(cleaned_text_for_prompt: str) -> str:
-    return f'''Analyze the following sentence. It might already contain tags like AGE_*, GENDER_*, EMOTION_*, SPEAKER_CHANGE, or correctly formatted ENTITY_<TYPE> existing entity END tags.
-
-Your tasks are:
-1.  **Preserve Existing Tags:** Keep any AGE_*, GENDER_*, EMOTION_*, SPEAKER_CHANGE, or correctly pre-tagged `ENTITY_<TYPE> text END` tags exactly where they are.
-2.  **Annotate NEW Entities:** Identify and tag NEW entities in parts of the text NOT already tagged as `ENTITY_<TYPE> text END`. Tag these new entities **only** from this specific list: [{_entity_list_for_prompt_str}]. Use the format `ENTITY_<TYPE> identified text END`.
-3.  **Classify Intent:** Determine the primary intent. Choose **one** label from: `REQUEST_INFO`, `PROVIDE_INFO`, `BOOK_APPOINTMENT`, `CANCEL_APPOINTMENT`, `RESCHEDULE_APPOINTMENT`, `PROVIDE_FEEDBACK`, `MAKE_PURCHASE`, `RETURN_ITEM`, `TRACK_ORDER`, `SOCIAL_CHITCHAT`, `HEALTH_UPDATE`, `REQUEST_ASSISTANCE`, `TECHNICAL_SUPPORT`, `CONFIRMATION`, `DENIAL`, `GREETING`, `FAREWELL`, `AGREEMENT`, `DISAGREEMENT`, `EXPRESS_EMOTION`, `OTHER`. If no clear intent fits, use `OTHER`.
-4.  **Add Intent Tag:** Append exactly ONE `INTENT_<ChosenIntentLabel>` tag at the VERY END of the entire processed sentence.
-5.  **Output:** Return the fully processed sentence as a single string. Do not wrap in quotes or markdown.
-
-**CRITICAL FORMATTING RULES:**
-*   `ENTITY_<TYPE> text END` (Correct). `<TYPE>` must be from the list, no spaces within `<TYPE>`.
-*   Final `INTENT_<TYPE>` tag must be the absolute last part of the output string.
-
-**Example Input (Tagging new entities, preserving AGE/GENDER):** "can you book a flight for alice to paris on next tuesday GENDER_FEMALE AGE_25_34 EMOTION_NEUTRAL"
-**Example Output:** "can you book a flight for ENTITY_PERSON_NAME alice END to ENTITY_CITY paris END on ENTITY_DATE next tuesday END GENDER_FEMALE AGE_25_34 EMOTION_NEUTRAL INTENT_BOOK_APPOINTMENT"
-
-**Text to Annotate:** "{cleaned_text_for_prompt}"'''
-
-async def _annotate_text_llm_common(text_to_annotate: str, llm_provider: AnnotationModelProvider) -> tuple[Optional[str], Optional[str]]:
-    if not text_to_annotate or text_to_annotate.isspace(): return "", None
-    cleaned_text_for_prompt = remove_existing_tags(text_to_annotate)
-    if not cleaned_text_for_prompt or cleaned_text_for_prompt.isspace(): return text_to_annotate, None
-    
-    prompt = _build_annotation_prompt(cleaned_text_for_prompt)
-    annotated_text: Optional[str] = None
-    error_detail: Optional[str] = None
-
-    if llm_provider == AnnotationModelProvider.gemini:
-        if not GEMINI_CONFIGURED: return text_to_annotate, "Gemini API not configured."
-        logger.info(f"Annotating with Gemini (input: '{cleaned_text_for_prompt[:100]}...')")
-        try:
-            model = genai.GenerativeModel("gemini-1.5-pro-latest")
-            generation_config = genai.types.GenerationConfig(temperature=0.1)
-            response = await asyncio.to_thread(model.generate_content, contents=[prompt], generation_config=generation_config, request_options={'timeout': 180})
-            if response.candidates:
-                annotated_text = "".join(part.text for part in response.candidates[0].content.parts if hasattr(part, 'text')).strip()
-            else: error_detail = f"No candidates from Gemini. Feedback: {getattr(response.prompt_feedback, 'block_reason_message', str(response.prompt_feedback)) if hasattr(response, 'prompt_feedback') else 'N/A'}"
-        except Exception as e: error_detail = f"Gemini API error: {type(e).__name__}: {e}"
-
-    elif llm_provider == AnnotationModelProvider.ollama:
-        if not OLLAMA_CONFIGURED or not OLLAMA_MODEL_TO_USE: return text_to_annotate, f"Ollama not configured or model not set (current: {OLLAMA_MODEL_TO_USE or 'Not Set'})."
-        logger.info(f"Annotating with Ollama (model: '{OLLAMA_MODEL_TO_USE}', input: '{cleaned_text_for_prompt[:100]}...')")
-        try:
-            response = await asyncio.to_thread(
-                chat,
-                model=OLLAMA_MODEL_TO_USE,
-                messages=[{'role': 'user', 'content': prompt}]
-            )
-            if response and hasattr(response, 'message') and hasattr(response.message, 'content'):
-                annotated_text = response.message.content.strip()
-            else: error_detail = f"Unexpected Ollama response format: {str(response)[:200]}"
-        except Exception as e: error_detail = f"Ollama annotation error: {type(e).__name__}: {e}"
-
-    if error_detail: return text_to_annotate, error_detail
-    if not annotated_text: return text_to_annotate, f"{llm_provider.value} response text extracted as empty."
-
-    # Common cleanup for LLM outputs
-    if annotated_text.startswith("```") and annotated_text.endswith("```"):
-        annotated_text = re.sub(r'^```[a-z]*\n?|\n?```$', '', annotated_text).strip()
-    if len(annotated_text) > 1 and annotated_text.startswith('"') and annotated_text.endswith('"'):
-        content_inside_quotes = annotated_text[1:-1]
-        if not re.search(r'INTENT_[A-Z_0-9]+$', content_inside_quotes.strip()): annotated_text = content_inside_quotes
-        else: annotated_text = content_inside_quotes
-    
-    final_text = fix_end_tags(annotated_text).strip()
-    if not re.search(r'INTENT_[A-Z_0-9]+$', final_text):
-        logger.warning(f"{llm_provider.value} annotation missing INTENT tag: '{final_text[-70:]}'")
-        final_text = f"{final_text} INTENT_UNKNOWN".strip()
-    
-    logger.info(f"{llm_provider.value} annotation successful (result: '{final_text[:100]}...')")
-    return final_text, None
-
-# --- New parsing function for custom output format ---
-def parse_custom_output_fields(llm_annotated_text: Optional[str]) -> Dict[str, Optional[str]]:
-    parsed_fields = {
-        "text_with_entities": None,
-        "task_name": "UNKNOWN",
-        "gender": "Unknown",
-        "age_group": "Unknown",
-        "emotion": "Unknown",
-    }
-    if not llm_annotated_text:
-        return parsed_fields
-
-    text_for_entities = llm_annotated_text
-
-    # 1. Extract Intent (Task Name)
-    intent_match = re.search(r'\sINTENT_([A-Z_0-9]+)$', text_for_entities)
-    if intent_match:
-        parsed_fields["task_name"] = intent_match.group(1).upper()
-        text_for_entities = text_for_entities[:intent_match.start()].strip()
-
-    # 2. Extract Gender
-    gender_pattern = r'\s?\bGENDER_(MALE|FEMALE|OTHER|UNKNOWN)\b\s?'
-    gender_match = re.search(gender_pattern, text_for_entities, re.IGNORECASE)
-    if gender_match:
-        gender_tag = gender_match.group(1).upper()
-        if gender_tag == "MALE": parsed_fields["gender"] = "Male"
-        elif gender_tag == "FEMALE": parsed_fields["gender"] = "Female"
-        else: parsed_fields["gender"] = "Unknown"
-        text_for_entities = re.sub(gender_pattern, ' ', text_for_entities, count=1, flags=re.IGNORECASE).strip()
-
-    # 3. Extract Age Group
-    age_pattern = r'\s?\bAGE_([0-9]{1,2}_[0-9]{1,2}|[0-9]{1,2}PLUS|UNKNOWN|ERROR)\b\s?'
-    age_match = re.search(age_pattern, text_for_entities, re.IGNORECASE)
-    if age_match:
-        age_tag_raw = age_match.group(1).upper()
-        if age_tag_raw == "UNKNOWN" or age_tag_raw == "ERROR": parsed_fields["age_group"] = "Unknown"
-        elif "PLUS" in age_tag_raw: parsed_fields["age_group"] = age_tag_raw.replace("PLUS", "+")
-        elif "_" in age_tag_raw: parsed_fields["age_group"] = age_tag_raw.replace("_", "-")
-        else: parsed_fields["age_group"] = age_tag_raw 
-        text_for_entities = re.sub(age_pattern, ' ', text_for_entities, count=1, flags=re.IGNORECASE).strip()
-    
-    # 4. Extract Emotion
-    emotion_pattern = r'\s?\bEMOTION_([A-Z_]+)\b\s?'
-    emotion_match = re.search(emotion_pattern, text_for_entities, re.IGNORECASE)
-    if emotion_match:
-        emotion_tag_raw = emotion_match.group(1).upper()
-        if emotion_tag_raw in ["SHORT_AUDIO", "UNKNOWN"]: parsed_fields["emotion"] = "Unknown"
-        else: parsed_fields["emotion"] = emotion_tag_raw.replace("_", " ").capitalize()
-        text_for_entities = re.sub(emotion_pattern, ' ', text_for_entities, count=1, flags=re.IGNORECASE).strip()
-
-    parsed_fields["text_with_entities"] = re.sub(r'\s{2,}', ' ', text_for_entities).strip()
-    if parsed_fields["text_with_entities"] in {"[NO_SPEECH]", "[TRANSCRIPTION_FAILED]", "[PROCESSING_ERROR]"}:
-        # If the remaining text is a placeholder, it means original transcription was that.
-        # The `task_name` would reflect NO_SPEECH or TRANSCRIPTION_FAILED if set correctly by the earlier logic.
-        pass # Keep the placeholder in text_with_entities for these cases.
-        
-    return parsed_fields
-
-
-def validate_paths(directory_path: str, output_jsonl_path: str) -> Tuple[Path, Path]:
-    try: dir_path = Path(directory_path).resolve(strict=True)
-    except Exception as e: raise HTTPException(status_code=400, detail=f"Invalid dir path: {e}")
-    if not dir_path.is_dir(): raise HTTPException(status_code=404, detail=f"Dir not found: {dir_path}")
-    try: output_path = Path(output_jsonl_path).resolve(); output_path.parent.mkdir(parents=True, exist_ok=True)
-    except Exception as e: raise HTTPException(status_code=400, detail=f"Invalid output path: {e}")
-    if output_path.is_dir(): raise HTTPException(status_code=400, detail=f"Output path is dir: {output_path}")
-    if not os.access(output_path.parent, os.W_OK): raise HTTPException(status_code=403, detail=f"No write perm: {output_path.parent}")
-    if output_path.exists(): logger.warning(f"Output file {output_path} exists and will be overwritten.")
-    return dir_path, output_path
-
-def discover_audio_files(dir_path: Path) -> List[Path]:
-    try: files = [f for f in dir_path.iterdir() if f.is_file() and f.suffix.lower() in AUDIO_EXTENSIONS]; logger.info(f"Found {len(files)} audio files in {dir_path}"); return files
-    except Exception as e: raise HTTPException(status_code=500, detail=f"Error scanning dir: {e}")
-
-@app.post("/create_transcription_manifest/", response_model=ProcessResponse, summary="Create Transcription-Only Manifest")
-async def create_transcription_manifest_endpoint(process_request: ProcessRequest):
-    trans_model = process_request.transcription_model_choice
-    if trans_model == TranscriptionModelChoice.whissle and not WHISSLE_CONFIGURED: raise HTTPException(status_code=400, detail="Whissle not configured.")
-    if trans_model == TranscriptionModelChoice.gemini and not GEMINI_CONFIGURED: raise HTTPException(status_code=400, detail="Gemini for transcription not configured.")
-
-=======
         
         # Ensure file is deleted after response
         try: await asyncio.to_thread(genai.delete_file, name=uploaded_file.name); uploaded_file = None
@@ -869,63 +590,24 @@
         raise HTTPException(status_code=400, detail="Gemini not configured.")
     if model_choice == ModelChoice.deepgram and not DEEPGRAM_CONFIGURED:
         raise HTTPException(status_code=400, detail="Deepgram not configured.")
->>>>>>> 14eccdef
     dir_path, output_jsonl_path = validate_paths(process_request.directory_path, process_request.output_jsonl_path)
     audio_files = discover_audio_files(dir_path)
+
     if not audio_files:
-<<<<<<< HEAD
-        try: open(output_jsonl_path, "w").close(); return ProcessResponse(message="No audio files. Empty manifest created.", output_file=str(output_jsonl_path), processed_files=0, saved_records=0, errors=0)
-        except IOError as e: raise HTTPException(status_code=500, detail=f"Failed to create empty output: {e}")
-=======
         try:
             with open(output_jsonl_path, "w", encoding="utf-8") as _: pass
         except IOError as e: 
             raise HTTPException(status_code=500, detail=f"Failed to create empty output file: {e}")
         return ProcessResponse(message=f"No audio files. Empty manifest created.", output_file=str(output_jsonl_path), processed_files=0, saved_records=0, errors=0)
->>>>>>> 14eccdef
-
-    processed, saved, errors = 0, 0, 0
+
+    processed_files_count = 0; saved_records_count = 0; error_count = 0
     try:
         with open(output_jsonl_path, "w", encoding="utf-8") as outfile:
             for audio_file in audio_files:
-                processed += 1; file_err, text, duration_val = None, None, None
-                logger.info(f"--- Processing {audio_file.name} (Transcription Only: {trans_model.value}) ---")
+                file_error: Optional[str] = None; transcription_text: Optional[str] = None; duration: Optional[float] = None
+                logger.info(f"--- Processing {audio_file.name} (Transcription Only) ---")
+                processed_files_count += 1
                 try:
-<<<<<<< HEAD
-                    duration_val = get_audio_duration(audio_file)
-                    if trans_model == TranscriptionModelChoice.whissle: text, trans_err = await transcribe_with_whissle_single(audio_file)
-                    else: text, trans_err = await transcribe_with_gemini_single(audio_file)
-                    if trans_err: file_err = f"Transcription failed: {trans_err}"
-                    elif text is None: file_err = "Transcription returned None."
-                    else: text = text.strip()
-                except Exception as e: file_err = f"Unexpected error: {type(e).__name__}: {e}"
-                
-                # Get specific model name
-                transcription_model_name = trans_model.value
-                
-                record = TranscriptionJsonlRecord(audio_filepath=str(audio_file.resolve()), text=text, duration=duration_val, model_used_for_transcription=transcription_model_name, error=file_err)
-                try: outfile.write(record.model_dump_json(exclude_none=True) + "\n")
-                except Exception as write_e: file_err = f"{file_err or ''}; JSONL write error: {write_e}".strip('; ')
-                if file_err: errors += 1
-                else: saved += 1
-                gc.collect()
-    except IOError as e: raise HTTPException(status_code=500, detail=f"Failed to write output: {e}")
-    return ProcessResponse(message=f"Processed {processed}/{len(audio_files)}. Saved: {saved}. Errors: {errors}.", output_file=str(output_jsonl_path), processed_files=processed, saved_records=saved, errors=errors)
-
-@app.post("/create_annotated_manifest/", response_model=ProcessResponse, summary="Create Annotated Manifest (Custom Format)")
-async def create_annotated_manifest_endpoint(process_request: ProcessRequest):
-    trans_model = process_request.transcription_model_choice
-    annot_provider = process_request.annotation_provider
-
-    if trans_model == TranscriptionModelChoice.whissle and not WHISSLE_CONFIGURED: raise HTTPException(status_code=400, detail="Whissle (transcription) not configured.")
-    if trans_model == TranscriptionModelChoice.gemini and not GEMINI_CONFIGURED: raise HTTPException(status_code=400, detail="Gemini (transcription) not configured.")
-    if annot_provider == AnnotationModelProvider.gemini and not GEMINI_CONFIGURED: raise HTTPException(status_code=400, detail="Gemini (annotation) not configured.")
-    if annot_provider == AnnotationModelProvider.ollama and not OLLAMA_CONFIGURED:
-        raise HTTPException(status_code=400, detail=f"Ollama (annotation) not configured. Model: '{OLLAMA_MODEL_TO_USE or 'Not Set'}' at {OLLAMA_API_BASE_URL_ENV}.")
-
-    missing_local_models = [m for m, loaded in [("Age/Gender", age_gender_model), ("Emotion", emotion_model)] if not loaded]
-    if missing_local_models: logger.warning(f"Local models not loaded: {', '.join(missing_local_models)}. Predictions will be 'Unknown'.")
-=======
                     duration = get_audio_duration(audio_file)
                     if model_choice == ModelChoice.whissle:
                         transcription_text, transcription_error = await transcribe_with_whissle_single(audio_file)
@@ -975,120 +657,11 @@
     # Check if Age/Gender/Emotion models are needed and loaded
     needs_age_gender = process_request.annotations and any(a in ["age", "gender"] for a in process_request.annotations)
     needs_emotion = process_request.annotations and "emotion" in process_request.annotations
->>>>>>> 14eccdef
 
     dir_path, output_jsonl_path = validate_paths(process_request.directory_path, process_request.output_jsonl_path)
     audio_files = discover_audio_files(dir_path)
+
     if not audio_files:
-<<<<<<< HEAD
-        try: open(output_jsonl_path, "w").close(); return ProcessResponse(message="No audio files. Empty manifest created.", output_file=str(output_jsonl_path), processed_files=0, saved_records=0, errors=0)
-        except IOError as e: raise HTTPException(status_code=500, detail=f"Failed to create empty output: {e}")
-
-    processed, saved, errors_count = 0, 0, 0
-    try:
-        with open(output_jsonl_path, "w", encoding="utf-8") as outfile:
-            for audio_file in audio_files:
-                processed += 1
-                file_error_details: List[str] = []
-                duration_val, audio_data, sr = None, None, None
-                transcription_text, llm_annotated_text = None, None
-                
-                logger.info(f"--- Processing {audio_file.name} (Trans: {trans_model.value}, Annot: {annot_provider.value}) ---")
-                
-                try: # Main processing block for a single file
-                    duration_val = get_audio_duration(audio_file)
-                    audio_data, sr, load_err = load_audio(audio_file, TARGET_SAMPLE_RATE)
-                    if load_err: file_error_details.append(load_err)
-                    elif audio_data is None or sr != TARGET_SAMPLE_RATE: file_error_details.append("Audio load/SR mismatch.")
-
-                    # 1. Transcription
-                    if trans_model == TranscriptionModelChoice.whissle: transcription_text, trans_err = await transcribe_with_whissle_single(audio_file)
-                    else: transcription_text, trans_err = await transcribe_with_gemini_single(audio_file)
-                    if trans_err: file_error_details.append(f"Transcription: {trans_err}")
-                    elif transcription_text is None: file_error_details.append("Transcription returned None.")
-                    else: transcription_text = transcription_text.strip()
-
-                    # 2. Local A/G/E predictions
-                    age_pred_val, gender_idx_val, emotion_label_val = None, None, None
-                    if audio_data is not None and sr == TARGET_SAMPLE_RATE:
-                        if age_gender_model and emotion_model:
-                            try:
-                                age_pred_val, gender_idx_val, age_gender_err = await asyncio.to_thread(predict_age_gender, audio_data, TARGET_SAMPLE_RATE)
-                                if age_gender_err: file_error_details.append(f"A/G_WARN: {age_gender_err}")
-                                emotion_label_val, emotion_err = await asyncio.to_thread(predict_emotion, audio_data, TARGET_SAMPLE_RATE)
-                                if emotion_err: file_error_details.append(f"EMO_WARN: {emotion_err}")
-                            except Exception as pred_e: file_error_details.append(f"A/G/E Error: {pred_e}")
-                        else: file_error_details.append("Skipped A/G/E (local models not loaded).")
-                    elif not load_err: file_error_details.append("Skipped A/G/E (audio load issue).")
-                    
-                    age_gender_emotion_tags_for_llm = format_age_gender_emotion_tags_for_llm(age_pred_val, gender_idx_val, emotion_label_val)
-
-                    # 3. LLM Annotation
-                    if transcription_text is not None and transcription_text != "":
-                        text_to_llm = f"{transcription_text} {age_gender_emotion_tags_for_llm}".strip()
-                        llm_annotated_text, annot_err = await _annotate_text_llm_common(text_to_llm, annot_provider)
-                        if annot_err: file_error_details.append(f"ANNOTATION_FAIL ({annot_provider.value}): {annot_err}")
-                        # llm_annotated_text will contain the original text_to_llm if LLM failed, or the annotated version
-                    elif transcription_text == "":
-                        llm_annotated_text = f"[NO_SPEECH] {age_gender_emotion_tags_for_llm} INTENT_NO_SPEECH".strip()
-                    else: # Transcription failed
-                        llm_annotated_text = f"[TRANSCRIPTION_FAILED] {age_gender_emotion_tags_for_llm} INTENT_TRANSCRIPTION_FAILED".strip()
-                
-                except Exception as e: # Catch-all for unexpected errors during a file's processing
-                    logger.error(f"Unexpected critical error processing {audio_file.name}: {e}", exc_info=True)
-                    file_error_details.append(f"CRITICAL_ERROR: {type(e).__name__}: {e}")
-                    # Ensure llm_annotated_text is a string for parsing, even if it's just a placeholder
-                    if llm_annotated_text is None:
-                        age_gender_emotion_tags_for_llm_fallback = format_age_gender_emotion_tags_for_llm(None, None, None) # Default tags
-                        llm_annotated_text = f"[PROCESSING_ERROR] {age_gender_emotion_tags_for_llm_fallback} INTENT_PROCESSING_ERROR".strip()
-
-                # 4. Parse final fields for CustomAnnotatedJsonlRecord
-                parsed_output_fields = parse_custom_output_fields(llm_annotated_text)
-
-                # Get specific model names where available
-                transcription_model_name = trans_model.value
-                annotation_model_name = annot_provider.value
-                
-                # If Ollama, include the specific model name
-                if annot_provider == AnnotationModelProvider.ollama and OLLAMA_MODEL_TO_USE:
-                    annotation_model_name = f"{annotation_model_name}:{OLLAMA_MODEL_TO_USE}"
-                
-                custom_record = CustomAnnotatedJsonlRecord(
-                    audio_filepath=str(audio_file.resolve()),
-                    text=parsed_output_fields["text_with_entities"],
-                    duration=round(duration_val, 2) if duration_val is not None else None,
-                    task_name=parsed_output_fields["task_name"],
-                    gender=parsed_output_fields["gender"],
-                    age_group=parsed_output_fields["age_group"],
-                    emotion=parsed_output_fields["emotion"],
-                    transcription_model=transcription_model_name,
-                    annotation_model=annotation_model_name
-                )
-                
-                try:
-                    outfile.write(custom_record.model_dump_json(exclude_none=True) + "\n")
-                    if not file_error_details: # Only count as saved if no processing errors occurred for this file
-                        saved += 1
-                    else: # If there were processing errors, count it as an error, even if written
-                        errors_count +=1
-                        logger.warning(f"File {audio_file.name} processed with errors: {'; '.join(file_error_details)}")
-                except Exception as write_e:
-                    logger.error(f"Failed to write record for {audio_file.name}: {write_e}", exc_info=True)
-                    errors_count +=1 # Count write error
-                
-                del audio_data; gc.collect()
-                if torch.cuda.is_available(): torch.cuda.empty_cache()
-        
-        logger.info(f"Finished full annotation. Processed {processed} files.")
-    except IOError as e: raise HTTPException(status_code=500, detail=f"Failed to write output file: {e}")
-
-    final_message = (
-        f"Processed {processed}/{len(audio_files)} files. "
-        f"Successfully saved records (no processing errors): {saved}. "
-        f"Files with processing/write errors: {errors_count}."
-    )
-    return ProcessResponse(message=final_message, output_file=str(output_jsonl_path), processed_files=processed, saved_records=saved, errors=errors_count)
-=======
         try:
             with open(output_jsonl_path, "w", encoding="utf-8") as _:
                 pass
@@ -1261,40 +834,16 @@
     except IOError as e:
         raise HTTPException(status_code=500, detail=f"Failed to write output file: {e}")
 
->>>>>>> 14eccdef
 
 @app.get("/status", summary="API Status")
 async def get_status():
     return {
-<<<<<<< HEAD
-        "message": "Welcome to the Audio Processing API v1.6.0",
-=======
         "message": "Welcome to the Audio Processing API v1.5.0",
->>>>>>> 14eccdef
         "docs_url": "/docs", "html_interface": "/",
         "endpoints": { "transcription_only": "/create_transcription_manifest/", "full_annotation": "/create_annotated_manifest/" },
-        "transcription_models": { 
-            "gemini_configured": GEMINI_CONFIGURED, 
-            "gemini_model": "gemini-1.5-flash" if GEMINI_CONFIGURED else "N/A",
-            "whissle_available": WHISSLE_AVAILABLE, 
-            "whissle_configured": WHISSLE_CONFIGURED,
-            "whissle_model": "en-US-0.6b" if WHISSLE_CONFIGURED else "N/A"
-        },
-        "annotation_providers": { 
-            "gemini_configured": GEMINI_CONFIGURED, 
-            "gemini_model": "gemini-1.5-pro-latest" if GEMINI_CONFIGURED else "N/A",
-            "ollama_sdk_available": OLLAMA_SDK_AVAILABLE, 
-            "ollama_configured": OLLAMA_CONFIGURED, 
-            "ollama_model_used": OLLAMA_MODEL_TO_USE if OLLAMA_CONFIGURED else "N/A", 
-            "ollama_api_base_url": OLLAMA_API_BASE_URL_ENV
-        },
-        "local_prediction_models": { 
-            "age_gender_model_loaded": age_gender_model is not None, 
-            "age_gender_model_name": "audeering/wav2vec2-large-robust-6-ft-age-gender" if age_gender_model is not None else "N/A",
-            "emotion_model_loaded": emotion_model is not None,
-            "emotion_model_name": "superb/hubert-large-superb-er" if emotion_model is not None else "N/A"
-        },
-        "compute_device": str(device)
+        "gemini_configured": GEMINI_CONFIGURED, "whissle_available": WHISSLE_AVAILABLE, "whissle_configured": WHISSLE_CONFIGURED,
+        "age_gender_model_loaded": age_gender_model is not None, "emotion_model_loaded": emotion_model is not None,
+        "device": str(device)
     }
 
 
@@ -1302,8 +851,11 @@
     script_dir = Path(__file__).parent.resolve()
     fastapi_script_name = Path(__file__).stem
     app_module_string = f"{fastapi_script_name}:app"
-    host, port, reload_flag = os.getenv("HOST", "127.0.0.1"), int(os.getenv("PORT", "8000")), os.getenv("RELOAD", "true").lower() == "true"
+    host = os.getenv("HOST", "127.0.0.1")
+    port = int(os.getenv("PORT", "8000"))
+    reload = os.getenv("RELOAD", "true").lower() == "true"
     log_level = "info"
-    logger.info(f"Starting FastAPI server for '{app_module_string}' on {host}:{port} (Reload: {reload_flag}, Log: {log_level.upper()})")
+    logger.info(f"Starting FastAPI server for '{app_module_string}' on {host}:{port}...")
+    logger.info(f"Log Level: {log_level.upper()}, Reload Mode: {'Enabled' if reload else 'Disabled'}")
     logger.info(f"Docs: http://{host}:{port}/docs, UI: http://{host}:{port}/")
-    uvicorn.run(app_module_string, host=host, port=port, reload=reload_flag, reload_dirs=[str(script_dir)] if reload_flag else None, log_level=log_level)+    uvicorn.run(app_module_string, host=host, port=port, reload=reload, reload_dirs=[str(script_dir)] if reload else None, log_level=log_level)